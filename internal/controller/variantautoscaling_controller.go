/*
Copyright 2025.

Licensed under the Apache License, Version 2.0 (the "License");
you may not use this file except in compliance with the License.
You may obtain a copy of the License at

    http://www.apache.org/licenses/LICENSE-2.0

Unless required by applicable law or agreed to in writing, software
distributed under the License is distributed on an "AS IS" BASIS,
WITHOUT WARRANTIES OR CONDITIONS OF ANY KIND, either express or implied.
See the License for the specific language governing permissions and
limitations under the License.
*/

package controller

import (
	"context"
	"encoding/json"
	"fmt"
	"os"
	"strconv"
	"strings"
	"sync"
	"time"

	"gopkg.in/yaml.v3"
	corev1 "k8s.io/api/core/v1"
	apierrors "k8s.io/apimachinery/pkg/api/errors"
	"k8s.io/apimachinery/pkg/runtime"
	"k8s.io/apimachinery/pkg/runtime/schema"
	"k8s.io/apimachinery/pkg/types"
	"k8s.io/client-go/tools/record"
	"sigs.k8s.io/controller-runtime/pkg/builder"
	"sigs.k8s.io/controller-runtime/pkg/client"
	"sigs.k8s.io/controller-runtime/pkg/handler"
	"sigs.k8s.io/controller-runtime/pkg/reconcile"

	llmdVariantAutoscalingV1alpha1 "github.com/llm-d-incubation/workload-variant-autoscaler/api/v1alpha1"
	actuator "github.com/llm-d-incubation/workload-variant-autoscaler/internal/actuator"
	collector "github.com/llm-d-incubation/workload-variant-autoscaler/internal/collector"
	interfaces "github.com/llm-d-incubation/workload-variant-autoscaler/internal/interfaces"
	"github.com/llm-d-incubation/workload-variant-autoscaler/internal/logger"
	"github.com/llm-d-incubation/workload-variant-autoscaler/internal/metrics"
	analyzer "github.com/llm-d-incubation/workload-variant-autoscaler/internal/modelanalyzer"
	variantAutoscalingOptimizer "github.com/llm-d-incubation/workload-variant-autoscaler/internal/optimizer"
<<<<<<< HEAD
	tuner "github.com/llm-d-incubation/workload-variant-autoscaler/internal/tuner"
=======
	"github.com/llm-d-incubation/workload-variant-autoscaler/internal/saturation"
>>>>>>> 9c6937fe
	"github.com/llm-d-incubation/workload-variant-autoscaler/internal/utils"
	infernoConfig "github.com/llm-d-incubation/workload-variant-autoscaler/pkg/config"
	inferno "github.com/llm-d-incubation/workload-variant-autoscaler/pkg/core"
	infernoManager "github.com/llm-d-incubation/workload-variant-autoscaler/pkg/manager"
	infernoSolver "github.com/llm-d-incubation/workload-variant-autoscaler/pkg/solver"
	promoperator "github.com/prometheus-operator/prometheus-operator/pkg/apis/monitoring/v1"
	"github.com/prometheus/client_golang/api"
	promv1 "github.com/prometheus/client_golang/api/prometheus/v1"
	appsv1 "k8s.io/api/apps/v1"
	metav1 "k8s.io/apimachinery/pkg/apis/meta/v1"
	ctrl "sigs.k8s.io/controller-runtime"
	"sigs.k8s.io/controller-runtime/pkg/controller/controllerutil"
)

// VariantAutoscalingReconciler reconciles a variantAutoscaling object
type VariantAutoscalingReconciler struct {
	client.Client
	Scheme *runtime.Scheme
	// Recorder emits Kubernetes events for observability. We keep it to follow Kubernetes
	// controller best practices and provide visibility into critical issues (e.g., ServiceMonitor
	// deletion) that may not be immediately apparent from logs alone. Events are accessible via
	// `kubectl get events` and can be monitored by cluster operators and external tooling.
	Recorder record.EventRecorder

	PromAPI promv1.API

	// Saturation scaling config cache (thread-safe, updated on ConfigMap changes)
	saturationConfigCache      map[string]interfaces.SaturationScalingConfig
	saturationConfigCacheMutex sync.RWMutex
	saturationConfigLoaded     bool // Track if initial load succeeded
}

// +kubebuilder:rbac:groups=llmd.ai,resources=variantautoscalings,verbs=get;list;watch;create;update;patch;delete
// +kubebuilder:rbac:groups=llmd.ai,resources=variantautoscalings/status,verbs=get;update;patch
// +kubebuilder:rbac:groups=llmd.ai,resources=variantautoscalings/finalizers,verbs=update
// +kubebuilder:rbac:groups="",resources=nodes,verbs=get;list;watch;update;patch
// +kubebuilder:rbac:groups="",resources=nodes/status,verbs=get;list;update;patch;watch
// +kubebuilder:rbac:groups=apps,resources=deployments,verbs=get;list;watch;update;patch
// +kubebuilder:rbac:groups="",resources=pods,verbs=get;list;watch
// +kubebuilder:rbac:groups="",resources=configmaps,verbs=get;update;list;watch
// +kubebuilder:rbac:groups=monitoring.coreos.com,resources=servicemonitors,verbs=get;list;watch
// +kubebuilder:rbac:groups="",resources=events,verbs=create;patch

const (
	configMapName = "workload-variant-autoscaler-variantautoscaling-config"
	// ServiceMonitor constants for watching controller's own metrics ServiceMonitor
	serviceMonitorName = "workload-variant-autoscaler-controller-manager-metrics-monitor"
	// Environment variable to enable experimental hybrid-based optimization
	// When "on", runs both saturation analyzer and model-based optimizer with arbitration
	// When "model-only" runs model-based optimizer only
	// When "off" or unset, runs saturation analyzer only (default, reactive mode)
	EnvExperimentalHybridOptimization = "EXPERIMENTAL_HYBRID_OPTIMIZATION"
	saturationConfigMapName           = "saturation-scaling-config"
)

func getNamespace() string {
	if ns := os.Getenv("POD_NAMESPACE"); ns != "" {
		return ns
	}
	return "workload-variant-autoscaler-system"
}

var (
	// ServiceMonitor GVK for watching controller's own metrics ServiceMonitor
	serviceMonitorGVK = schema.GroupVersionKind{
		Group:   "monitoring.coreos.com",
		Version: "v1",
		Kind:    "ServiceMonitor",
	}
	configMapNamespace = getNamespace()
)

func initMetricsEmitter() {
	logger.Log.Infof("Creating metrics emitter instance")
	// Force initialization of metrics by creating a metrics emitter
	_ = metrics.NewMetricsEmitter()
	logger.Log.Infof("Metrics emitter created successfully")
}

func (r *VariantAutoscalingReconciler) Reconcile(ctx context.Context, req ctrl.Request) (ctrl.Result, error) {

	//TODO: move interval to manager.yaml

	interval, err := r.readOptimizationConfig(ctx)
	if err != nil {
		logger.Log.Errorf("Unable to read optimization config: %v", err)
		return ctrl.Result{}, err
	}

	// default requeue duration
	requeueDuration := 60 * time.Second

	if interval != "" {
		if requeueDuration, err = time.ParseDuration(interval); err != nil {
			return ctrl.Result{}, err
		}
	}

	//TODO simplify Saturation loading configmap
	if err := r.InitializeSaturationConfigCache(context.Background()); err != nil {
		logger.Log.Warn("Failed to load initial saturation scaling config, will use defaults", err)
	} else {
		logger.Log.Info("saturation scaling configuration loaded successfully")
	}

	if strings.EqualFold(os.Getenv("WVA_SCALE_TO_ZERO"), "true") {
		logger.Log.Info("Scaling to zero is enabled!")
	}

	// Check experimental hybrid optimization flag
	optimizationMode := os.Getenv(EnvExperimentalHybridOptimization)
	enableModelOptimizer := optimizationMode == "on" || optimizationMode == "model-only"
	enableSaturationAnalyzer := optimizationMode == "" || optimizationMode == "off"

	if enableModelOptimizer && enableSaturationAnalyzer {
		logger.Log.Info("Operating in HYBRID mode: saturation analyzer + model-based optimizer with arbitration")
	} else if enableModelOptimizer && !enableSaturationAnalyzer {
		logger.Log.Info("Operating in MODEL-ONLY mode: model-based optimization only")
	} else if !enableModelOptimizer && enableSaturationAnalyzer {
		logger.Log.Info("Operating in saturation-only mode: reactive saturation-based scaling only")
	} else {
		// Invalid environment variable, default to saturation-only
		logger.Log.Info("No optimization mode enabled, defaulting to saturation-only mode")
		enableSaturationAnalyzer = true
	}

	// Get list of all VAs
	var variantAutoscalingList llmdVariantAutoscalingV1alpha1.VariantAutoscalingList
	if err := r.List(ctx, &variantAutoscalingList); err != nil {
		logger.Log.Errorf("unable to list variantAutoscaling resources: %v", err)
		return ctrl.Result{}, err
	}

	activeVAs := filterActiveVariantAutoscalings(variantAutoscalingList.Items)

	if len(activeVAs) == 0 {
		logger.Log.Infof("No active VariantAutoscalings found, skipping optimization")
		return ctrl.Result{RequeueAfter: requeueDuration}, nil
	}

	// Get saturation scaling configuration (atomic check-and-get prevents race condition)

	saturationConfigMap, configLoaded := r.getSaturationConfigSafe()
	if !configLoaded {
		logger.Log.Warnf("Saturation scaling config not loaded yet, using defaults")
	}

	// Group VAs by model for per-model saturation analysis
	modelGroups := r.groupVAsByModel(activeVAs)
	logger.Log.Infof("Grouped VAs by model: modelCount=%d, totalVAs=%d", len(modelGroups), len(activeVAs))

	// Process each model independently
	allDecisions := make([]interfaces.VariantDecision, 0)
	// Track error count for final reconciliation summary
	errorCount := 0
	// Create VA lookup map for applySaturationDecisions (used to access VA status and update decisions)
	// Copy slice elements to local variable to ensure stable pointers
	// Use simple name as key since decision.VariantName is just the name (not full name with namespace)
	vaMap := make(map[string]*llmdVariantAutoscalingV1alpha1.VariantAutoscaling, len(activeVAs))
	for i := range activeVAs {
		va := activeVAs[i] // Copy to local variable to ensure stable pointer
		vaMap[va.Name] = &va
	}

	for modelID, modelVAs := range modelGroups {
		logger.Log.Infof("Processing model: modelID=%s, variantCount=%d", modelID, len(modelVAs))

		// PHASE 1: compute saturation analysis and/or model-based optimization

		// STEP 1: Run saturation analysis (if enabled)
		var saturationTargets map[string]int
		var saturationAnalysis *interfaces.ModelSaturationAnalysis
		var variantStates []interfaces.VariantReplicaState

		if enableSaturationAnalyzer {
			// Collect metrics and populate CurrentAlloc for saturation-only mode
			// This validates metrics availability and populates the VariantAutoscalings with CurrentAlloc
			if err := r.collectMetricsForSaturationMode(ctx, modelVAs, vaMap); err != nil {
				logger.Log.Errorf("Failed to collect metrics for saturation mode: modelID=%s, error=%v", modelID, err)
				// Metrics collection error - individual VAs are skipped
			}

			// Get saturation config for this model (with fallback to default)
			saturationConfig := interfaces.DefaultSaturationScalingConfig()
			if len(modelVAs) > 0 {
				modelConfig := r.getSaturationScalingConfigForVariant(saturationConfigMap, modelID, modelVAs[0].Namespace)
				saturationConfig.Merge(modelConfig)
			}

			saturationTargets, saturationAnalysis, variantStates, err = r.runSaturationAnalysis(ctx, modelID, modelVAs, saturationConfig)
			if err != nil {
				logger.Log.Errorf("saturation analysis failed for modelID=%s: %v", modelID, err)
				// Continue with model-based approach if enabled, as per requirement #1
				if !enableModelOptimizer {
					// In saturation-only mode, if saturation fails, skip this model
					errorCount++
					continue
				}
				// In hybrid mode, continue to run model-based (saturation failed but we can still run optimizer)
				errorCount++
			}
		}

		var finalDecisions []interfaces.VariantDecision

		modelBasedTargets := make(map[string]int)
		var updateList *llmdVariantAutoscalingV1alpha1.VariantAutoscalingList
		if enableModelOptimizer {
			// Read configs needed for model-based optimizer
			acceleratorCm, err := r.readAcceleratorConfig(ctx, "accelerator-unit-costs", configMapNamespace)
			if err != nil {
				logger.Log.Errorf("Unable to read accelerator configMap: %v", err)
				errorCount++
				// Fall back to saturation-only for this model
				if saturationAnalysis != nil {
					finalDecisions = convertSaturationTargetsToDecisions(saturationTargets, saturationAnalysis, variantStates)
				} else {
					// saturation also failed - activate safety net
					logger.Log.Warnf("Config read failed and Saturation unavailable, activating safety net: modelID=%s", modelID)
					r.emitSafetyNetMetrics(ctx, modelVAs)
				}
				allDecisions = append(allDecisions, finalDecisions...)
				continue
			}

			serviceClassCm, err := r.readServiceClassConfig(ctx, "service-classes-config", configMapNamespace)
			if err != nil {
				logger.Log.Errorf("Unable to read serviceclass configMap: %v", err)
				errorCount++
				// Fall back to saturation-only for this model
				if saturationAnalysis != nil {
					finalDecisions = convertSaturationTargetsToDecisions(saturationTargets, saturationAnalysis, variantStates)
				} else {
					// saturation also failed - activate safety net
					logger.Log.Warnf("Config read failed and Saturation unavailable, activating safety net: modelID=%s", modelID)
					r.emitSafetyNetMetrics(ctx, modelVAs)
				}
				allDecisions = append(allDecisions, finalDecisions...)
				continue
			}

			// Create system data and run optimizer
			systemData := utils.CreateSystemData(acceleratorCm, serviceClassCm)
			var prepareVaMap map[string]*llmdVariantAutoscalingV1alpha1.VariantAutoscaling
			var allAnalyzerResponses map[string]*interfaces.ModelAnalyzeResponse
			updateList, prepareVaMap, allAnalyzerResponses, err = r.prepareVariantAutoscalings(ctx, modelVAs, acceleratorCm, serviceClassCm, systemData)
			if err != nil {
				logger.Log.Errorf("Failed to prepare variant autoscalings: %v", err)
				errorCount++
				if saturationAnalysis != nil {
					finalDecisions = convertSaturationTargetsToDecisions(saturationTargets, saturationAnalysis, variantStates)
				} else {
					// saturation also failed - activate safety net
					logger.Log.Warnf("Variant preparation failed and Saturation unavailable, activating safety net: modelID=%s", modelID)
					r.emitSafetyNetMetrics(ctx, modelVAs)
				}
				allDecisions = append(allDecisions, finalDecisions...)
				continue
			}

			// Check if model tuner is enabled globally
			tunerEnabled, err := r.isModelTunerEnabled(ctx)
			if err != nil {
				logger.Log.Error(err, "Failed to read model tuner configuration, defaulting to disabled")
				tunerEnabled = false
			}

			if tunerEnabled {
				logger.Log.Debug("Experimental model tuner is enabled globally (EXPERIMENTAL_MODEL_TUNER_ENABLED=true) tuning model performance parameters for active VAs")

				// Check if auto-guess initial state is enabled globally
				autoGuessInitStateEnabled, err := r.isAutoGuessInitialStateEnabled(ctx)
				if err != nil {
					logger.Log.Debugf("Failed to read auto-guess configuration, defaulting to false: %v", err)
					autoGuessInitStateEnabled = false
				}
				// Tune queueing model parameters for all servers using the system data and all active VAs
				if err := tuner.TuneModelPerfParams(updateList.Items, systemData, autoGuessInitStateEnabled); err != nil {
					logger.Log.Warn(err, "failed to tune system data")
				}
			} else {
				logger.Log.Debug("Model tuner is disabled globally (EXPERIMENTAL_MODEL_TUNER_ENABLED=false), using spec parameters for all VAs")
				// Populate TunerPerfData with spec parameters for all VAs
				for i := range updateList.Items {
					va := &updateList.Items[i]
					if err := tuner.SetFallbackTunedParamsInVAStatus(va); err != nil {
						logger.Log.Warnf("Failed to set fallback tuned parameters for variant %s/%s: %v", va.Name, va.Namespace, err)
					}
				}
			}

			// Run model analyzer
			system := inferno.NewSystem()
			optimizerSpec := system.SetFromSpec(&systemData.Spec)
			optimizer := infernoSolver.NewOptimizerFromSpec(optimizerSpec)
			manager := infernoManager.NewManager(system, optimizer)

			modelAnalyzer := analyzer.NewModelAnalyzer(system)
			for _, s := range system.Servers() {
				modelAnalyzeResponse := modelAnalyzer.AnalyzeModel(ctx, *prepareVaMap[s.Name()])
				if len(modelAnalyzeResponse.Allocations) == 0 {
					logger.Log.Infof("No potential allocations found for server: %s", s.Name())
					continue
				}
				allAnalyzerResponses[s.Name()] = modelAnalyzeResponse
			}

			// Run optimizer
			engine := variantAutoscalingOptimizer.NewVariantAutoscalingsEngine(manager, system)
			optimizedAllocation, err := engine.Optimize(ctx, *updateList, allAnalyzerResponses)
			if err != nil {
				logger.Log.Errorf("Model-based optimization failed: %v", err)
				errorCount++
				if saturationAnalysis != nil {
					finalDecisions = convertSaturationTargetsToDecisions(saturationTargets, saturationAnalysis, variantStates)
				} else {
					// Both Saturation and model-based failed - activate safety net
					logger.Log.Warnf("Both Saturation and model-based failed, activating safety net: modelID=%s", modelID)
					r.emitSafetyNetMetrics(ctx, modelVAs)
				}
				allDecisions = append(allDecisions, finalDecisions...)
				continue
			}

			// Extract model-based targets for this model's variants
			for _, va := range modelVAs {
				if alloc, ok := optimizedAllocation[va.Name]; ok {
					modelBasedTargets[va.Name] = alloc.NumReplicas
				}
			}

			logger.Log.Infof("Model-based optimization completed for model: %s - model-based targets: %v",
				modelID,
				modelBasedTargets)

		}

		// PHASE 2: Accumulate final decisions
<<<<<<< HEAD
		if enableCapacityAnalyzer && !enableModelOptimizer {
			// CAPACITY-ONLY MODE
			if capacityAnalysis != nil {
				finalDecisions = convertCapacityTargetsToDecisions(capacityTargets, capacityAnalysis, variantStates)
				logger.Log.Infof("Capacity-only decisions made for model: %s - decision count: %d",
=======

		if enableSaturationAnalyzer && !enableModelOptimizer {
			// saturation-only MODE
			if saturationAnalysis != nil {
				finalDecisions = convertSaturationTargetsToDecisions(saturationTargets, saturationAnalysis, variantStates)
				logger.Log.Infof("saturation-only decisions made for model: %s - decision count: %d",
>>>>>>> 9c6937fe
					modelID,
					len(finalDecisions))
			} else {
				logger.Log.Errorf("saturation analysis failed and model-based disabled, activating safety net: modelID=%s", modelID)
				errorCount++
				// SAFETY NET: Emit fallback metrics to prevent HPA from using stale data
				r.emitSafetyNetMetrics(ctx, modelVAs)
				continue
			}
		} else if enableSaturationAnalyzer && enableModelOptimizer {
			// HYBRID MODE: Arbitrate between Saturation and model-based targets - only if saturation analysis succeeded
			if saturationAnalysis != nil && len(saturationTargets) > 0 {
				saturationAnalyzer := saturation.NewAnalyzer()
				finalDecisions = saturationAnalyzer.ArbitrateWithModelBased(
					saturationAnalysis,
					saturationTargets,
					modelBasedTargets,
					variantStates,
				)
				logger.Log.Infof("Arbitration completed for model: %s - decision count: %d",
					modelID,
					len(finalDecisions))
			}
		} else if enableModelOptimizer {
			// MODEL-ONLY MODE: saturation-based failed but model-based succeeded, or saturation analysis unavailable - use model-based only
			// If prepareVariantAutoscalings failed for all VariantAutoscalings, updateList.Items will be empty
			if updateList == nil || len(updateList.Items) == 0 {
				logger.Log.Warnf("Model-only optimization: no VAs prepared, activating safety net: modelID=%s", modelID)
				r.emitSafetyNetMetrics(ctx, modelVAs)
				continue
			}

			logger.Log.Warnf("saturation analysis unavailable, using model-based targets only: modelID=%s", modelID)
			for i := range updateList.Items {
				va := &updateList.Items[i]
				if targetReplicas, ok := modelBasedTargets[va.Name]; ok {
					currentReplicas := va.Status.CurrentAlloc.NumReplicas

					// Get accelerator name from current allocation
					acceleratorName := va.Status.CurrentAlloc.Accelerator
					if acceleratorName == "" {
						// Fallback to label if not found
						logger.Log.Debugf("Accelerator not found in CurrentAlloc, using label: va=%s", va.Name)
						if acceleratorName = va.Labels["inference.optimization/acceleratorName"]; acceleratorName == "" {
							logger.Log.Warnf("Accelerator label not found, empty acceleratorName: va=%s", va.Name)
						}
					}

					var action interfaces.SaturationAction
					switch {
					case targetReplicas > currentReplicas:
						action = interfaces.ActionScaleUp
					case targetReplicas < currentReplicas:
						action = interfaces.ActionScaleDown
					default:
						action = interfaces.ActionNoChange
					}

					finalDecisions = append(finalDecisions, interfaces.VariantDecision{
						VariantName:        va.Name,
						Namespace:          va.Namespace,
						ModelID:            modelID,
						AcceleratorName:    acceleratorName,
						CurrentReplicas:    currentReplicas,
						TargetReplicas:     targetReplicas,
						Action:             action,
						ModelBasedDecision: true,
						SaturationBased:    false,
						SaturationOnly:     false,
						Reason:             "model-based only (Saturation unavailable)",
					})

					vaMap[va.Name] = va
				}
			}
		}

		allDecisions = append(allDecisions, finalDecisions...)
	}

	// STEP 3: Apply all decisions
	if len(allDecisions) > 0 {
		logger.Log.Infof("Applying scaling decisions: totalDecisions=%d", len(allDecisions))
		if err := r.applySaturationDecisions(ctx, allDecisions, vaMap); err != nil {
			logger.Log.Errorf("Failed to apply Saturation decisions: %v", err)
			return ctrl.Result{RequeueAfter: requeueDuration}, nil
		}
	} else {
		logger.Log.Info("No scaling decisions to apply")
	}

	if errorCount > 0 {
		logger.Log.Warnf("Reconciliation completed with errors: mode=%s, modelsProcessed=%d, modelsFailed=%d, decisionsApplied=%d",
			func() string {

				if enableModelOptimizer && enableSaturationAnalyzer {
					return "hybrid"
				} else if enableModelOptimizer {
					return "model-only"
				}
				return "saturation-only"
			}(),
			len(modelGroups),
			errorCount,
			len(allDecisions))
	} else {
		logger.Log.Infof("Reconciliation completed successfully: mode=%s, modelsProcessed=%d, decisionsApplied=%d",
			func() string {
				if enableModelOptimizer && enableSaturationAnalyzer {
					return "hybrid"
				} else if enableModelOptimizer {
					return "model-only"
				}
				return "saturation-only"
			}(),
			len(modelGroups),
			len(allDecisions))
	}

	return ctrl.Result{RequeueAfter: requeueDuration}, nil
}

// filterActiveVariantAutoscalings returns only those VAs not marked for deletion.
func filterActiveVariantAutoscalings(items []llmdVariantAutoscalingV1alpha1.VariantAutoscaling) []llmdVariantAutoscalingV1alpha1.VariantAutoscaling {
	active := make([]llmdVariantAutoscalingV1alpha1.VariantAutoscaling, 0, len(items))
	for _, va := range items {
		if va.DeletionTimestamp.IsZero() {
			active = append(active, va)
		} else {
			logger.Log.Infof("skipping deleted variantAutoscaling - variantAutoscaling-name: %s", va.Name)
		}
	}
	return active
}

// groupVAsByModel groups VariantAutoscalings by ModelID for per-model saturation analysis.
// CRD validation ensures ModelID is not empty and all required fields are valid.
func (r *VariantAutoscalingReconciler) groupVAsByModel(
	vas []llmdVariantAutoscalingV1alpha1.VariantAutoscaling,
) map[string][]llmdVariantAutoscalingV1alpha1.VariantAutoscaling {
	groups := make(map[string][]llmdVariantAutoscalingV1alpha1.VariantAutoscaling)
	for _, va := range vas {
		modelID := va.Spec.ModelID
		groups[modelID] = append(groups[modelID], va)
	}
	return groups
}

// buildVariantStates extracts current and desired replica counts from VAs for saturation analysis.
func (r *VariantAutoscalingReconciler) buildVariantStates(
	ctx context.Context,
	vas []llmdVariantAutoscalingV1alpha1.VariantAutoscaling,
) ([]interfaces.VariantReplicaState, error) {
	states := make([]interfaces.VariantReplicaState, 0, len(vas))

	for _, va := range vas {
		// Get current replicas from deployment
		var deploy appsv1.Deployment
		if err := utils.GetDeploymentWithBackoff(ctx, r.Client, va.Name, va.Namespace, &deploy); err != nil {
			logger.Log.Warnf("Failed to get deployment for VA, using status: name=%s, error=%v", va.Name, err)
			// Fallback to status if deployment fetch fails
			states = append(states, interfaces.VariantReplicaState{
				VariantName:     va.Name,
				CurrentReplicas: va.Status.CurrentAlloc.NumReplicas,
				DesiredReplicas: va.Status.DesiredOptimizedAlloc.NumReplicas,
			})
			continue
		}

		currentReplicas := int(deploy.Status.Replicas)
		if currentReplicas == 0 && deploy.Spec.Replicas != nil {
			currentReplicas = int(*deploy.Spec.Replicas)
		}

		states = append(states, interfaces.VariantReplicaState{
			VariantName:     va.Name,
			CurrentReplicas: currentReplicas,
			DesiredReplicas: va.Status.DesiredOptimizedAlloc.NumReplicas,
		})
	}

	return states, nil
}

// convertSaturationTargetsToDecisions converts saturation-only targets to VariantDecisions.
// Used when model-based optimizer is disabled (saturation-only mode).
func convertSaturationTargetsToDecisions(
	saturationTargets map[string]int,
	saturationAnalysis *interfaces.ModelSaturationAnalysis,
	variantStates []interfaces.VariantReplicaState,
) []interfaces.VariantDecision {
	decisions := make([]interfaces.VariantDecision, 0, len(saturationTargets))

	// Build variant analysis map for quick lookup
	vaMap := make(map[string]*interfaces.VariantSaturationAnalysis)
	for i := range saturationAnalysis.VariantAnalyses {
		va := &saturationAnalysis.VariantAnalyses[i]
		vaMap[va.VariantName] = va
	}

	// Build state map for quick lookup
	stateMap := make(map[string]interfaces.VariantReplicaState)
	for _, state := range variantStates {
		stateMap[state.VariantName] = state
	}

	for variantName, targetReplicas := range saturationTargets {
		state := stateMap[variantName]
		va := vaMap[variantName]

		var action interfaces.SaturationAction
		if targetReplicas > state.CurrentReplicas {
			action = interfaces.ActionScaleUp
		} else if targetReplicas < state.CurrentReplicas {
			action = interfaces.ActionScaleDown
		} else {
			action = interfaces.ActionNoChange
		}

		decision := interfaces.VariantDecision{
			VariantName:        variantName,
			Namespace:          saturationAnalysis.Namespace,
			ModelID:            saturationAnalysis.ModelID,
			CurrentReplicas:    state.CurrentReplicas,
			TargetReplicas:     targetReplicas,
			DesiredReplicas:    state.DesiredReplicas,
			Action:             action,
			SaturationBased:    true,
			SaturationOnly:     true,
			ModelBasedDecision: false,
			SafetyOverride:     false,
			Reason:             "saturation-only mode: " + string(action),
		}

		if va != nil {
			decision.AcceleratorName = va.AcceleratorName
			decision.Cost = va.Cost
		} else {
			logger.Log.Warnf("No variant analysis found for decision: variant=%s (metrics may be unavailable)", variantName)
		}

		decisions = append(decisions, decision)
	}

	return decisions
}

// runSaturationAnalysis performs saturation analysis for a model and returns Saturation targets.
func (r *VariantAutoscalingReconciler) runSaturationAnalysis(
	ctx context.Context,
	modelID string,
	modelVAs []llmdVariantAutoscalingV1alpha1.VariantAutoscaling,
	SaturationConfig interfaces.SaturationScalingConfig,
) (map[string]int, *interfaces.ModelSaturationAnalysis, []interfaces.VariantReplicaState, error) {
	if len(modelVAs) == 0 {
		return nil, nil, nil, fmt.Errorf("no VAs provided for model %s", modelID)
	}

	namespace := modelVAs[0].Namespace // All VAs of same model are in same namespace

	// Build variant costs map, deployments map, and VAs map for metrics collection
	variantCosts := make(map[string]float64)
	deployments := make(map[string]*appsv1.Deployment)
	variantAutoscalings := make(map[string]*llmdVariantAutoscalingV1alpha1.VariantAutoscaling)

	for i := range modelVAs {
		va := &modelVAs[i]
		cost := 10.0 // default
		if va.Spec.VariantCost != "" {
			if parsedCost, err := strconv.ParseFloat(va.Spec.VariantCost, 64); err == nil {
				cost = parsedCost
			}
		}
		variantCosts[va.Name] = cost

		// Get the deployment for this VA
		var deploy appsv1.Deployment
		err := utils.GetDeploymentWithBackoff(ctx, r.Client, va.Name, va.Namespace, &deploy)
		if err != nil {
			logger.Log.Debugf("Could not get deployment for VA: variant=%s, error=%v", va.Name, err)
			continue
		}
		deployments[va.Name] = &deploy
		variantAutoscalings[va.Name] = va
	}

	// Collect Saturation metrics from Prometheus
	metricsCollector := collector.NewSaturationMetricsCollector(r.PromAPI)
	metricsCollector.SetK8sClient(r.Client)
	replicaMetrics, err := metricsCollector.CollectReplicaMetrics(ctx, modelID, namespace, deployments, variantAutoscalings, variantCosts)
	if err != nil {
		return nil, nil, nil, fmt.Errorf("failed to collect Saturation metrics for model %s: %w", modelID, err)
	}

	logger.Log.Debugf("Collected Saturation metrics: modelID=%s, namespace=%s, metricsCount=%d",
		modelID, namespace, len(replicaMetrics))

	// If no metrics available, skip saturation analysis entirely
	// This prevents creating invalid decisions when pods are not ready or metrics are unavailable
	if len(replicaMetrics) == 0 {
		logger.Log.Infof("No saturation metrics available for model, skipping analysis: modelID=%s, namespace=%s",
			modelID, namespace)
		return nil, nil, nil, nil // Return nil to signal skip due to metrics unavailable, not error
	}

	// Analyze saturation across all variants
	saturationAnalyzer := saturation.NewAnalyzer()
	saturationAnalysis, err := saturationAnalyzer.AnalyzeModelSaturation(ctx, modelID, namespace, replicaMetrics, SaturationConfig)
	if err != nil {
		return nil, nil, nil, fmt.Errorf("failed to analyze Saturation for model %s: %w", modelID, err)
	}

	logger.Log.Infof("saturation analysis completed: modelID=%s, totalReplicas=%d, nonSaturated=%d, shouldScaleUp=%v, scaleDownSafe=%v",
		modelID, saturationAnalysis.TotalReplicas, saturationAnalysis.NonSaturatedCount,
		saturationAnalysis.ShouldScaleUp, saturationAnalysis.ScaleDownSafe)

	// Build variant states (current and desired replicas)
	variantStates, err := r.buildVariantStates(ctx, modelVAs)
	if err != nil {
		return nil, nil, nil, fmt.Errorf("failed to build variant states for model %s: %w", modelID, err)
	}

	// Calculate saturation-based targets
	saturationTargets := saturationAnalyzer.CalculateSaturationTargets(saturationAnalysis, variantStates)

	logger.Log.Debugf("Saturation targets calculated: modelID=%s, targets=%v",
		modelID, saturationTargets)

	return saturationTargets, saturationAnalysis, variantStates, nil
}

// collectMetricsForSaturationMode collects metrics and populates CurrentAlloc for VAs in saturation-only mode.
func (r *VariantAutoscalingReconciler) collectMetricsForSaturationMode(
	ctx context.Context,
	modelVAs []llmdVariantAutoscalingV1alpha1.VariantAutoscaling,
	vaMap map[string]*llmdVariantAutoscalingV1alpha1.VariantAutoscaling,
) error {
	for i := range modelVAs {
		va := &modelVAs[i]
		modelName := va.Spec.ModelID

		// Get accelerator name from VA labels - required field
		accName := va.Labels["inference.optimization/acceleratorName"]
		if accName == "" {
			logger.Log.Warnf("Missing accelerator name label for VA, skipping: variant=%s", va.Name)
			continue
		}

		// Extract accelerator cost from VA.Spec.VariantCost - required field
		if va.Spec.VariantCost == "" {
			logger.Log.Warnf("Missing variant cost for VA, skipping: variant=%s", va.Name)
			continue
		}
		cost, err := strconv.ParseFloat(va.Spec.VariantCost, 64)
		if err != nil {
			logger.Log.Warnf("Invalid variant cost for VA, skipping: variant=%s, cost=%s, error=%v", va.Name, va.Spec.VariantCost, err)
			continue
		}

		// Get Deployment
		var deploy appsv1.Deployment
		err = utils.GetDeploymentWithBackoff(ctx, r.Client, va.Name, va.Namespace, &deploy)
		if err != nil {
			logger.Log.Debugf("Could not get deployment for VA, skipping: variant=%s, error=%v", va.Name, err)
			continue // Skip VAs without deployments
		}

		// Fetch latest VA from API server
		var updateVA llmdVariantAutoscalingV1alpha1.VariantAutoscaling
		err = utils.GetVariantAutoscalingWithBackoff(ctx, r.Client, deploy.Name, deploy.Namespace, &updateVA)
		if err != nil {
			logger.Log.Debugf("Unable to get VA for deployment: deployment=%s, error=%v", deploy.Name, err)
			continue
		}

		// Validate metrics availability before collecting
		metricsValidation := collector.ValidateMetricsAvailability(ctx, r.PromAPI, modelName, deploy.Namespace)

		// Update MetricsAvailable condition based on validation result
		if metricsValidation.Available {
			llmdVariantAutoscalingV1alpha1.SetCondition(&updateVA,
				llmdVariantAutoscalingV1alpha1.TypeMetricsAvailable,
				metav1.ConditionTrue,
				metricsValidation.Reason,
				metricsValidation.Message)
		} else {
			// Metrics unavailable - set condition and skip
			llmdVariantAutoscalingV1alpha1.SetCondition(&updateVA,
				llmdVariantAutoscalingV1alpha1.TypeMetricsAvailable,
				metav1.ConditionFalse,
				metricsValidation.Reason,
				metricsValidation.Message)

			logger.Log.Warnf("Metrics unavailable for VA, skipping: variant=%s, reason=%s, troubleshooting=%s",
				updateVA.Name, metricsValidation.Reason, metricsValidation.Message)
			continue
		}

		// Collect metrics and populate CurrentAlloc
		currentAllocation, err := collector.AddMetricsToOptStatus(ctx, &updateVA, deploy, cost, r.PromAPI)
		if err != nil {
			logger.Log.Debugf("Unable to fetch metrics for VA: variant=%s, error=%v", updateVA.Name, err)
			continue
		}

		// Update the VA in vaMap with populated CurrentAlloc
		updateVA.Status.CurrentAlloc = currentAllocation

		// Update vaMap with the VA that has CurrentAlloc populated
		vaMap[updateVA.Name] = &updateVA

		logger.Log.Infof("Metrics collected for VA: variant=%s, replicas=%d, accelerator=%s, ttft=%sms, itl=%sms, cost=%s",
			updateVA.Name,
			currentAllocation.NumReplicas,
			currentAllocation.Accelerator,
			currentAllocation.TTFTAverage,
			currentAllocation.ITLAverage,
			currentAllocation.VariantCost)
	}

	return nil
}

// applySaturationDecisions updates VA status and emits metrics based on Saturation decisions.
func (r *VariantAutoscalingReconciler) applySaturationDecisions(
	ctx context.Context,
	decisions []interfaces.VariantDecision,
	vaMap map[string]*llmdVariantAutoscalingV1alpha1.VariantAutoscaling,
) error {
	for _, decision := range decisions {
		logger.Log.Infof("Processing decision: variant=%s, action=%s, current=%d→target=%d",
			decision.VariantName, decision.Action, decision.CurrentReplicas, decision.TargetReplicas)

		va, ok := vaMap[decision.VariantName]
		if !ok {
			logger.Log.Errorf("VA not found in vaMap: variant=%s", decision.VariantName)
			continue
		}

		logger.Log.Debugf("Found VA in map: variant=%s, hasCurrentAlloc=%v, accelerator=%s",
			va.Name, va.Status.CurrentAlloc.Accelerator != "", va.Status.CurrentAlloc.Accelerator)

		// Fetch latest version from API server to avoid conflicts
		var updateVa llmdVariantAutoscalingV1alpha1.VariantAutoscaling
		if err := utils.GetVariantAutoscalingWithBackoff(ctx, r.Client, va.Name, va.Namespace, &updateVa); err != nil {
			logger.Log.Errorf("failed to get latest VA from API server: name=%s, error=%v", va.Name, err)
			continue
		}

		// Skip status update if we don't have valid metrics (CurrentAlloc) OR valid decision (AcceleratorName)
		// This prevents CRD validation errors when accelerator field is invalid
		if va.Status.CurrentAlloc.Accelerator == "" || decision.AcceleratorName == "" || len(decision.AcceleratorName) < 2 {
			logger.Log.Warnf("Skipping status update for VA without valid metrics or accelerator: variant=%s, hasCurrentAlloc=%v, decisionAccelerator=%s",
				decision.VariantName, va.Status.CurrentAlloc.Accelerator != "", decision.AcceleratorName)
			continue
		}

		// Update CurrentAlloc from vaMap
		updateVa.Status.CurrentAlloc = va.Status.CurrentAlloc

		// Update DesiredOptimizedAlloc with Saturation decision
		acceleratorName := decision.AcceleratorName

		updateVa.Status.DesiredOptimizedAlloc = llmdVariantAutoscalingV1alpha1.OptimizedAlloc{
			NumReplicas: decision.TargetReplicas,
			Accelerator: acceleratorName,
			LastRunTime: metav1.Now(),
		}
		updateVa.Status.Actuation.Applied = false

		// Handle TunerPerfData based on mode
		if !decision.CapacityOnly {
			// Model-based optimization: update TunerPerfData
			updateVa.Status.TunerPerfData = va.Status.TunerPerfData
		}

		// Set condition based on decision characteristics
		if decision.SafetyOverride {
			llmdVariantAutoscalingV1alpha1.SetCondition(&updateVa,
				llmdVariantAutoscalingV1alpha1.TypeOptimizationReady,
				metav1.ConditionTrue,
				"SaturationSafetyOverride",
				fmt.Sprintf("saturation safety override: %s", decision.Reason))
		} else if decision.SaturationOnly {
			llmdVariantAutoscalingV1alpha1.SetCondition(&updateVa,
				llmdVariantAutoscalingV1alpha1.TypeOptimizationReady,
				metav1.ConditionTrue,
				"SaturationOnlyMode",
				fmt.Sprintf("saturation-only decision: %s (target: %d replicas)", decision.Reason, decision.TargetReplicas))
		} else {
			llmdVariantAutoscalingV1alpha1.SetCondition(&updateVa,
				llmdVariantAutoscalingV1alpha1.TypeOptimizationReady,
				metav1.ConditionTrue,
				llmdVariantAutoscalingV1alpha1.ReasonOptimizationSucceeded,
				fmt.Sprintf("Hybrid mode: %s (target: %d replicas)", decision.Reason, decision.TargetReplicas))
		}

		// Emit metrics for external autoscalers
		act := actuator.NewActuator(r.Client)
		if err := act.EmitMetrics(ctx, &updateVa); err != nil {
			logger.Log.Errorf("failed to emit metrics for external autoscalers: variant=%s, error=%v", updateVa.Name, err)
		} else {
			logger.Log.Infof("Successfully emitted metrics for external autoscalers: variant=%s, targetReplicas=%d, accelerator=%s, SaturationOnly=%v",
				updateVa.Name, decision.TargetReplicas, decision.AcceleratorName, decision.SaturationOnly)
			updateVa.Status.Actuation.Applied = true
		}

		// Update VA status
		if err := utils.UpdateStatusWithBackoff(ctx, r.Client, &updateVa, utils.StandardBackoff, "VariantAutoscaling"); err != nil {
			logger.Log.Errorf("failed to update VA status after retries: name=%s, error=%v", updateVa.Name, err)
			continue
		}

		logger.Log.Infof("Applied Saturation decision: variant=%s, action=%s, current=%d, target=%d, reason=%s",
			decision.VariantName, decision.Action, decision.CurrentReplicas, decision.TargetReplicas, decision.Reason)
	}

	return nil
}

// emitSafetyNetMetrics emits fallback metrics when saturation analysis fails.
// Strategy: Use previous desired replicas if available, otherwise use current replicas.
// This prevents HPA from using completely stale metrics and provides a safe no-op signal.
func (r *VariantAutoscalingReconciler) emitSafetyNetMetrics(
	ctx context.Context,
	modelVAs []llmdVariantAutoscalingV1alpha1.VariantAutoscaling,
) {
	act := actuator.NewActuator(r.Client)

	for _, va := range modelVAs {
		// Get latest version from API server
		var updateVa llmdVariantAutoscalingV1alpha1.VariantAutoscaling
		if err := utils.GetVariantAutoscalingWithBackoff(ctx, r.Client, va.Name, va.Namespace, &updateVa); err != nil {
			logger.Log.Errorf("Safety net: failed to get latest VA from API server: name=%s, error=%v", va.Name, err)
			continue
		}

		// Determine fallback desired replicas
		var desiredReplicas int32
		var fallbackSource string

		// Strategy 1: Use previous desired replicas if available
		if updateVa.Status.DesiredOptimizedAlloc.NumReplicas > 0 {
			desiredReplicas = int32(updateVa.Status.DesiredOptimizedAlloc.NumReplicas)
			fallbackSource = "previous-desired"
		} else {
			// Strategy 2: Use current replicas from deployment (safe no-op)
			currentReplicas, err := act.GetCurrentDeploymentReplicas(ctx, &updateVa)
			if err != nil {
				logger.Log.Warnf("Safety net: failed to get current replicas, using VA status: variant=%s, error=%v",
					updateVa.Name, err)
				currentReplicas = int32(updateVa.Status.CurrentAlloc.NumReplicas)
			}
			desiredReplicas = currentReplicas
			fallbackSource = "current-replicas"
		}

		// Get current replicas for metric emission
		currentReplicas, err := act.GetCurrentDeploymentReplicas(ctx, &updateVa)
		if err != nil {
			logger.Log.Warnf("Safety net: failed to get current replicas for metrics: variant=%s, error=%v",
				updateVa.Name, err)
			currentReplicas = int32(updateVa.Status.CurrentAlloc.NumReplicas)
		}

		// Determine accelerator - try status first, then labels, skip if unavailable
		accelerator := updateVa.Status.DesiredOptimizedAlloc.Accelerator
		if accelerator == "" {
			accelerator = updateVa.Status.CurrentAlloc.Accelerator
		}
		if accelerator == "" {
			// Try to get from VA labels as last resort
			if val, ok := updateVa.Labels["inference.optimization/acceleratorName"]; ok && val != "" {
				accelerator = val
			}
		}
		if accelerator == "" {
			logger.Log.Warnf("Safety net: skipping metric emission - no accelerator name available: variant=%s",
				updateVa.Name)
			continue
		}

		// Emit safety net metrics
		if err := act.MetricsEmitter.EmitReplicaMetrics(
			ctx,
			&updateVa,
			currentReplicas,
			desiredReplicas,
			accelerator,
		); err != nil {
			logger.Log.Errorf("Safety net: failed to emit metrics: variant=%s, error=%v", updateVa.Name, err)
			continue
		}

		logger.Log.Infof("Safety net activated: emitted fallback metrics: variant=%s, currentReplicas=%d, desiredReplicas=%d, accelerator=%s, fallbackSource=%s",
			updateVa.Name,
			currentReplicas,
			desiredReplicas,
			accelerator,
			fallbackSource)
	}
}

// prepareVariantAutoscalings collects and prepares all data for optimization.
func (r *VariantAutoscalingReconciler) prepareVariantAutoscalings(
	ctx context.Context,
	activeVAs []llmdVariantAutoscalingV1alpha1.VariantAutoscaling,
	acceleratorCm map[string]map[string]string,
	serviceClassCm map[string]string,
	systemData *infernoConfig.SystemData,
) (*llmdVariantAutoscalingV1alpha1.VariantAutoscalingList, map[string]*llmdVariantAutoscalingV1alpha1.VariantAutoscaling, map[string]*interfaces.ModelAnalyzeResponse, error) {
	var updateList llmdVariantAutoscalingV1alpha1.VariantAutoscalingList
	allAnalyzerResponses := make(map[string]*interfaces.ModelAnalyzeResponse)
	vaMap := make(map[string]*llmdVariantAutoscalingV1alpha1.VariantAutoscaling)

	for _, va := range activeVAs {
		modelName := va.Spec.ModelID
		if modelName == "" {
			logger.Log.Infof("variantAutoscaling missing modelName label, skipping optimization: variantAutoscaling-name=%s", va.Name)
			continue
		}

		entry, className, err := utils.FindModelSLO(serviceClassCm, modelName)
		if err != nil {
			logger.Log.Errorf("failed to locate SLO for model: variantAutoscaling-name=%s, modelName=%s, error=%v", va.Name, modelName, err)
			continue
		}
		logger.Log.Infof("Found SLO for model: model=%s, class=%s, slo-tpot=%d, slo-ttft=%d", modelName, className, entry.SLOTPOT, entry.SLOTTFT)

		for _, modelAcceleratorProfile := range va.Spec.ModelProfile.Accelerators {
			if utils.AddModelAcceleratorProfileToSystemData(systemData, modelName, &modelAcceleratorProfile) != nil {
				logger.Log.Errorf("variantAutoscaling bad model accelerator profile data, skipping optimization: variantAutoscaling-name=%s", va.Name)
				continue
			}
		}

		accName := va.Labels["inference.optimization/acceleratorName"]
		acceleratorCostVal, ok := acceleratorCm[accName]["cost"]
		if !ok {
			logger.Log.Errorf("variantAutoscaling missing accelerator cost in configMap, skipping optimization: variantAutoscaling-name=%s", va.Name)
			continue
		}
		acceleratorCostValFloat, err := strconv.ParseFloat(acceleratorCostVal, 32)
		if err != nil {
			logger.Log.Errorf("variantAutoscaling unable to parse accelerator cost in configMap, skipping optimization: variantAutoscaling-name=%s", va.Name)
			continue
		}

		var deploy appsv1.Deployment
		err = utils.GetDeploymentWithBackoff(ctx, r.Client, va.Name, va.Namespace, &deploy)
		if err != nil {
			logger.Log.Errorf("failed to get Deployment after retries: variantAutoscaling-name=%s, error=%v", va.Name, err)
			continue
		}

		var updateVA llmdVariantAutoscalingV1alpha1.VariantAutoscaling
		err = utils.GetVariantAutoscalingWithBackoff(ctx, r.Client, deploy.Name, deploy.Namespace, &updateVA)
		if err != nil {
			logger.Log.Errorf("unable to get variantAutoscaling for deployment: deployment-name=%s, namespace=%s, error=%v", deploy.Name, deploy.Namespace, err)
			continue
		}

		// Set ownerReference early, before metrics validation, to ensure it's always set
		// This ensures the VA will be garbage collected when the Deployment is deleted
		if !metav1.IsControlledBy(&updateVA, &deploy) {
			original := updateVA.DeepCopy()
			err := controllerutil.SetControllerReference(&deploy, &updateVA, r.Scheme, controllerutil.WithBlockOwnerDeletion(false))
			if err != nil {
				logger.Log.Errorf("failed to set ownerReference: variantAutoscaling-name=%s, error=%v", updateVA.Name, err)
				continue
			}

			// Patch metadata change (ownerReferences)
			patch := client.MergeFrom(original)
			if err := r.Patch(ctx, &updateVA, patch); err != nil {
				logger.Log.Errorf("failed to patch ownerReference: variantAutoscaling-name=%s, error=%v", updateVA.Name, err)
				continue
			}
			logger.Log.Infof("Set ownerReference on VariantAutoscaling: variantAutoscaling-name=%s, owner=%s", updateVA.Name, deploy.Name)
		}

		// Validate metrics availability before collecting metrics
		metricsValidation := collector.ValidateMetricsAvailability(ctx, r.PromAPI, modelName, deploy.Namespace)

		// Update MetricsAvailable condition based on validation result
		if metricsValidation.Available {
			llmdVariantAutoscalingV1alpha1.SetCondition(&updateVA,
				llmdVariantAutoscalingV1alpha1.TypeMetricsAvailable,
				metav1.ConditionTrue,
				metricsValidation.Reason,
				metricsValidation.Message)
		} else {
			// Metrics unavailable - just log and skip (don't update status yet to avoid CRD validation errors)
			// Conditions will be set properly once metrics become available or after first successful collection
			logger.Log.Warnf("Metrics unavailable, skipping optimization for variant: variant=%s, namespace=%s, model=%s, reason=%s, troubleshooting=%s",
				updateVA.Name,
				updateVA.Namespace,
				modelName,
				metricsValidation.Reason,
				metricsValidation.Message)
			continue
		}

		currentAllocation, err := collector.AddMetricsToOptStatus(ctx, &updateVA, deploy, acceleratorCostValFloat, r.PromAPI)
		if err != nil {
			logger.Log.Errorf("unable to fetch metrics, skipping this variantAutoscaling loop: error=%v", err)
			// Don't update status here - will be updated in next reconcile when metrics are available
			continue
		}
		updateVA.Status.CurrentAlloc = currentAllocation

		if err := utils.AddServerInfoToSystemData(systemData, &updateVA, className); err != nil {
			logger.Log.Infof("variantAutoscaling bad deployment server data, skipping optimization: variantAutoscaling-name=%s", updateVA.Name)
			continue
		}

		vaFullName := utils.FullName(va.Name, va.Namespace)
		updateList.Items = append(updateList.Items, updateVA)
		vaMap[vaFullName] = &va
	}
	return &updateList, vaMap, allAnalyzerResponses, nil
}

// SetupWithManager sets up the controller with the Manager.
func (r *VariantAutoscalingReconciler) SetupWithManager(mgr ctrl.Manager) error {

	// Initialize metrics
	initMetricsEmitter()

	// Configure Prometheus client using flexible configuration with TLS support
	promConfig, err := r.getPrometheusConfig(context.Background())
	if err != nil {
		return fmt.Errorf("failed to get Prometheus configuration: %w", err)
	}

	// ensure we have a valid configuration
	if promConfig == nil {
		return fmt.Errorf("no Prometheus configuration found - this should not happen")
	}

	// Always validate TLS configuration since HTTPS is required
	if err := utils.ValidateTLSConfig(promConfig); err != nil {
		logger.Log.Errorf("TLS configuration validation failed - HTTPS is required: error=%v", err)
		return fmt.Errorf("TLS configuration validation failed: %w", err)
	}

	logger.Log.Infof("Initializing Prometheus client -> address: %s, tls_enabled: true", promConfig.BaseURL)

	// Create Prometheus client with TLS support
	promClientConfig, err := utils.CreatePrometheusClientConfig(promConfig)
	if err != nil {
		return fmt.Errorf("failed to create prometheus client config: %w", err)
	}

	promClient, err := api.NewClient(*promClientConfig)
	if err != nil {
		return fmt.Errorf("failed to create prometheus client: %w", err)
	}

	r.PromAPI = promv1.NewAPI(promClient)

	// Validate that the API is working by testing a simple query with retry logic
	if err := utils.ValidatePrometheusAPI(context.Background(), r.PromAPI); err != nil {
		logger.Log.Errorf("CRITICAL: Failed to connect to Prometheus - Inferno requires Prometheus connectivity for autoscaling decisions: error=%v", err)
		return fmt.Errorf("critical: failed to validate Prometheus API connection - autoscaling functionality requires Prometheus: %w", err)
	}
	logger.Log.Info("Prometheus client and API wrapper initialized and validated successfully")

	return ctrl.NewControllerManagedBy(mgr).
		For(&llmdVariantAutoscalingV1alpha1.VariantAutoscaling{}).
		// Watch the specific ConfigMap to trigger reconcile for all VAs
		Watches(
			&corev1.ConfigMap{},
			handler.EnqueueRequestsFromMapFunc(func(ctx context.Context, obj client.Object) []reconcile.Request {
<<<<<<< HEAD
				if obj.GetName() != configMapName || obj.GetNamespace() != configMapNamespace {
					return nil
				}

				// List all VariantAutoscaling resources and enqueue each one
				var vaList llmdVariantAutoscalingV1alpha1.VariantAutoscalingList
				if err := mgr.GetClient().List(ctx, &vaList); err != nil {
					logger.Log.Error(err, "Failed to list VariantAutoscaling resources for ConfigMap watch")
					return nil
=======
				if obj.GetName() == configMapName || obj.GetName() == saturationConfigMapName && obj.GetNamespace() == configMapNamespace {
					return []reconcile.Request{{}}
>>>>>>> 9c6937fe
				}

				var requests []reconcile.Request
				for _, va := range vaList.Items {
					requests = append(requests, reconcile.Request{
						NamespacedName: types.NamespacedName{
							Name:      va.Name,
							Namespace: va.Namespace,
						},
					})
				}
				logger.Log.Debugf("ConfigMap watch enqueueing requests: count=%d", len(requests))
				return requests
			}),
			// Only reconcile when the target ConfigMap's Data actually changes
			builder.WithPredicates(predicate.Funcs{
				CreateFunc: func(e event.CreateEvent) bool {
					return e.Object.GetName() == configMapName && e.Object.GetNamespace() == configMapNamespace
				},
				UpdateFunc: func(e event.UpdateEvent) bool {
					// Only reconcile if it's our ConfigMap and the Data changed
					if e.ObjectNew.GetName() != configMapName || e.ObjectNew.GetNamespace() != configMapNamespace {
						return false
					}
					oldCM, okOld := e.ObjectOld.(*corev1.ConfigMap)
					newCM, okNew := e.ObjectNew.(*corev1.ConfigMap)
					if !okOld || !okNew {
						return false
					}
					// Compare Data maps - reconcile only if Data changed
					if len(oldCM.Data) != len(newCM.Data) {
						return true
					}
					for k, v := range newCM.Data {
						if oldCM.Data[k] != v {
							return true
						}
					}
					return false
				},
				DeleteFunc: func(e event.DeleteEvent) bool {
					return false
				},
				GenericFunc: func(e event.GenericEvent) bool {
					return false
				},
			}),
<<<<<<< HEAD
=======
			// Predicate to filter only the target configmap
			builder.WithPredicates(ConfigMapPredicate()),
>>>>>>> 9c6937fe
		).
		// Watch ServiceMonitor for controller's own metrics
		// This enables detection when ServiceMonitor is deleted, which would prevent
		// Prometheus from scraping controller metrics (including optimized replicas).
		Watches(
			&promoperator.ServiceMonitor{},
			handler.EnqueueRequestsFromMapFunc(r.handleServiceMonitorEvent),
			// Predicate to filter only the target ServiceMonitor
			builder.WithPredicates(ServiceMonitorPredicate()),
		).
		Named("variantAutoscaling").
		WithEventFilter(EventFilter()).
		Complete(r)
}

func (r *VariantAutoscalingReconciler) readServiceClassConfig(ctx context.Context, cmName, cmNamespace string) (map[string]string, error) {
	cm := corev1.ConfigMap{}
	err := utils.GetConfigMapWithBackoff(ctx, r.Client, cmName, cmNamespace, &cm)
	if err != nil {
		return nil, err
	}
	return cm.Data, nil
}

func (r *VariantAutoscalingReconciler) readAcceleratorConfig(ctx context.Context, cmName, cmNamespace string) (map[string]map[string]string, error) {
	cm := corev1.ConfigMap{}
	err := utils.GetConfigMapWithBackoff(ctx, r.Client, cmName, cmNamespace, &cm)
	if err != nil {
		return nil, fmt.Errorf("failed to read ConfigMap %s/%s: %w", cmNamespace, cmName, err)
	}
	out := make(map[string]map[string]string)
	for acc, accInfoStr := range cm.Data {
		accInfoMap := make(map[string]string)
		if err := json.Unmarshal([]byte(accInfoStr), &accInfoMap); err != nil {
			return nil, fmt.Errorf("failed to read entry %s in ConfigMap %s/%s: %w", acc, cmNamespace, cmName, err)
		}
		out[acc] = accInfoMap
	}
	return out, nil
}

// getsaturationConfigFromCache retrieves cached config (thread-safe read).
// Returns a copy to prevent external modification.
func (r *VariantAutoscalingReconciler) getsaturationConfigFromCache() map[string]interfaces.SaturationScalingConfig {
	r.saturationConfigCacheMutex.RLock()
	defer r.saturationConfigCacheMutex.RUnlock()

	// Return copy to prevent external modification
	configCopy := make(map[string]interfaces.SaturationScalingConfig, len(r.saturationConfigCache))
	for k, v := range r.saturationConfigCache {
		configCopy[k] = v
	}
	return configCopy
}

// getSaturationConfigSafe atomically retrieves cached config and loaded status (thread-safe).
// Returns a copy of the config map and whether the initial load succeeded.
// This prevents race conditions between checking loaded status and getting the config.
func (r *VariantAutoscalingReconciler) getSaturationConfigSafe() (map[string]interfaces.SaturationScalingConfig, bool) {
	r.saturationConfigCacheMutex.RLock()
	defer r.saturationConfigCacheMutex.RUnlock()

	// Return copy to prevent external modification
	configCopy := make(map[string]interfaces.SaturationScalingConfig, len(r.saturationConfigCache))
	for k, v := range r.saturationConfigCache {
		configCopy[k] = v
	}
	return configCopy, r.saturationConfigLoaded
}

// updateSaturationConfigCache updates the cache (thread-safe write).
// Logs cache update and returns error if read fails.
func (r *VariantAutoscalingReconciler) updateSaturationConfigCache(ctx context.Context) error {
	configs, err := r.readSaturationScalingConfig(ctx, saturationConfigMapName, configMapNamespace)
	if err != nil {
		return err
	}

	r.saturationConfigCacheMutex.Lock()
	defer r.saturationConfigCacheMutex.Unlock()

	r.saturationConfigCache = configs
	r.saturationConfigLoaded = true

	logger.Log.Infof("saturation scaling config cache updated: entries=%d, has_default=%t",
		len(configs),
		configs["default"] != (interfaces.SaturationScalingConfig{}))

	return nil
}

// isSaturationConfigLoaded returns whether the initial config load succeeded (thread-safe).
func (r *VariantAutoscalingReconciler) isSaturationConfigLoaded() bool {
	r.saturationConfigCacheMutex.RLock()
	defer r.saturationConfigCacheMutex.RUnlock()
	return r.saturationConfigLoaded
}

// InitializeSaturationConfigCache performs initial load of saturation scaling config cache.
// Called from main.go during controller startup. Non-fatal if load fails (uses defaults).
func (r *VariantAutoscalingReconciler) InitializeSaturationConfigCache(ctx context.Context) error {
	return r.updateSaturationConfigCache(ctx)
}

// readSaturationScalingConfig reads saturation scaling configuration from ConfigMap.
// Returns default config with warning if ConfigMap is not found.
// Returns a map with key "default" and optional per-model override entries.
// This method is called by updateSaturationConfigCache and should not be called directly.
func (r *VariantAutoscalingReconciler) readSaturationScalingConfig(ctx context.Context, cmName, cmNamespace string) (map[string]interfaces.SaturationScalingConfig, error) {
	cm := corev1.ConfigMap{}
	err := utils.GetConfigMapWithBackoff(ctx, r.Client, cmName, cmNamespace, &cm)

	if err != nil {
		if apierrors.IsNotFound(err) {
			logger.Log.Warnf("saturation scaling ConfigMap not found, using hardcoded defaults: configmap=%s, namespace=%s",
				cmName, cmNamespace)
			// Return default config only
			return map[string]interfaces.SaturationScalingConfig{
				"default": interfaces.DefaultSaturationScalingConfig(),
			}, nil
		}
		return nil, fmt.Errorf("failed to read ConfigMap %s/%s: %w", cmNamespace, cmName, err)
	}

	configs := make(map[string]interfaces.SaturationScalingConfig)

	// Parse all entries
	for key, yamlStr := range cm.Data {
		var config interfaces.SaturationScalingConfig
		if err := yaml.Unmarshal([]byte(yamlStr), &config); err != nil {
			logger.Log.Warnf("Failed to parse saturation scaling config entry, skipping: key=%s, error=%v",
				key, err)
			continue
		}

		// Validate configuration
		if err := config.Validate(); err != nil {
			logger.Log.Warnf("Invalid saturation scaling config entry, skipping: key=%s, error=%v",
				key, err)
			continue
		}

		configs[key] = config
	}

	// Ensure default exists
	if _, ok := configs["default"]; !ok {
		logger.Log.Warn("No 'default' entry in saturation scaling ConfigMap, using hardcoded defaults")
		configs["default"] = interfaces.DefaultSaturationScalingConfig()
	}

	return configs, nil
}

// getSaturationScalingConfigForVariant retrieves config for specific model/namespace with fallback to default.
// It searches for an override entry matching both model_id and namespace fields.
func (r *VariantAutoscalingReconciler) getSaturationScalingConfigForVariant(
	configs map[string]interfaces.SaturationScalingConfig,
	modelID, namespace string,
) interfaces.SaturationScalingConfig {
	// Start with default
	config := configs["default"]

	// Search for matching override
	for key, override := range configs {
		if key == "default" {
			continue
		}

		// Check if this override matches our model_id and namespace
		if override.ModelID == modelID && override.Namespace == namespace {
			config.Merge(override)
			logger.Log.Debugf("Applied saturation scaling override: key=%s, modelID=%s, namespace=%s, config=%v",
				key, modelID, namespace, config)
			break
		}
	}

	return config
}

func (r *VariantAutoscalingReconciler) getPrometheusConfig(ctx context.Context) (*interfaces.PrometheusConfig, error) {
	// Try environment variables first
	config, err := r.getPrometheusConfigFromEnv()
	if err != nil {
		return nil, fmt.Errorf("failed to get config from environment: %w", err)
	}
	if config != nil {
		return config, nil
	}

	// Try ConfigMap second
	config, err = r.getPrometheusConfigFromConfigMap(ctx)
	if err != nil {
		return nil, fmt.Errorf("failed to get config from ConfigMap: %w", err)
	}
	if config != nil {
		return config, nil
	}

	// No configuration found
	logger.Log.Warn("No Prometheus configuration found. Please set PROMETHEUS_BASE_URL environment variable or configure via ConfigMap")
	return nil, fmt.Errorf("no Prometheus configuration found. Please set PROMETHEUS_BASE_URL environment variable or configure via ConfigMap")
}

func (r *VariantAutoscalingReconciler) getPrometheusConfigFromEnv() (*interfaces.PrometheusConfig, error) {
	promAddr := os.Getenv("PROMETHEUS_BASE_URL")
	if promAddr == "" {
		return nil, nil // No config found, but not an error
	}

	logger.Log.Infof("Using Prometheus configuration from environment variables: address=%s", promAddr)
	return utils.ParsePrometheusConfigFromEnv(), nil
}

func (r *VariantAutoscalingReconciler) getPrometheusConfigFromConfigMap(ctx context.Context) (*interfaces.PrometheusConfig, error) {
	cm := corev1.ConfigMap{}
	err := utils.GetConfigMapWithBackoff(ctx, r.Client, configMapName, configMapNamespace, &cm)
	if err != nil {
		return nil, fmt.Errorf("failed to get ConfigMap for Prometheus config: %w", err)
	}

	promAddr, exists := cm.Data["PROMETHEUS_BASE_URL"]
	if !exists || promAddr == "" {
		return nil, nil // No config found, but not an error
	}

	logger.Log.Infof("Using Prometheus configuration from ConfigMap: address=%s", promAddr)

	// Create config from ConfigMap data
	config := &interfaces.PrometheusConfig{
		BaseURL: promAddr,
	}

	// Parse TLS configuration from ConfigMap (TLS is always enabled for HTTPS-only support)
	config.InsecureSkipVerify = utils.GetConfigValue(cm.Data, "PROMETHEUS_TLS_INSECURE_SKIP_VERIFY", "") == "true"
	config.CACertPath = utils.GetConfigValue(cm.Data, "PROMETHEUS_CA_CERT_PATH", "")
	config.ClientCertPath = utils.GetConfigValue(cm.Data, "PROMETHEUS_CLIENT_CERT_PATH", "")
	config.ClientKeyPath = utils.GetConfigValue(cm.Data, "PROMETHEUS_CLIENT_KEY_PATH", "")
	config.ServerName = utils.GetConfigValue(cm.Data, "PROMETHEUS_SERVER_NAME", "")

	// Add bearer token if provided
	if bearerToken, exists := cm.Data["PROMETHEUS_BEARER_TOKEN"]; exists && bearerToken != "" {
		config.BearerToken = bearerToken
	}

	return config, nil
}

func (r *VariantAutoscalingReconciler) readOptimizationConfig(ctx context.Context) (interval string, err error) {
	cm := corev1.ConfigMap{}
	err = utils.GetConfigMapWithBackoff(ctx, r.Client, configMapName, configMapNamespace, &cm)

	if err != nil {
		return "", fmt.Errorf("failed to get optimization configmap after retries: %w", err)
	}

	interval = cm.Data["GLOBAL_OPT_INTERVAL"]
	return interval, nil
}

// isModelTunerEnabled checks if the experimental model tuner feature is enabled via ConfigMap
func (r *VariantAutoscalingReconciler) isModelTunerEnabled(ctx context.Context) (bool, error) {
	cm := corev1.ConfigMap{}
	err := utils.GetConfigMapWithBackoff(ctx, r.Client, configMapName, configMapNamespace, &cm)
	if err != nil {
		return false, fmt.Errorf("failed to get optimization configmap: %w", err)
	}

	enabled := cm.Data["EXPERIMENTAL_MODEL_TUNER_ENABLED"]
	return strings.EqualFold(enabled, "true"), nil
}

// handleServiceMonitorEvent handles events for the controller's own ServiceMonitor.
// When ServiceMonitor is deleted, it logs an error and emits a Kubernetes event.
// This ensures that administrators are aware when the ServiceMonitor that enables
// Prometheus scraping of controller metrics (including optimized replicas) is missing.
//
// Note: This handler does not enqueue reconcile requests. ServiceMonitor deletion doesn't
// affect the optimization logic (which reads from Prometheus), but it prevents future
// metrics from being scraped. The handler exists solely for observability - logging and
// emitting Kubernetes events to alert operators of the issue.
func (r *VariantAutoscalingReconciler) handleServiceMonitorEvent(ctx context.Context, obj client.Object) []reconcile.Request {
	serviceMonitor, ok := obj.(*promoperator.ServiceMonitor)
	if !ok {
		return nil
	}

	name := serviceMonitor.Name
	namespace := serviceMonitor.Namespace

	// Check if ServiceMonitor is being deleted
	if !serviceMonitor.GetDeletionTimestamp().IsZero() {
		logger.Log.Errorf("ServiceMonitor being deleted - Prometheus will not scrape controller metrics: servicemonitor=%s, namespace=%s, impact=%s, action=%s",
			name,
			namespace,
			"Actuator will not be able to access optimized replicas metrics",
			"ServiceMonitor must be recreated for metrics scraping to resume")

		// Emit Kubernetes event for observability
		if r.Recorder != nil {
			r.Recorder.Eventf(
				serviceMonitor,
				corev1.EventTypeWarning,
				"ServiceMonitorDeleted",
				"ServiceMonitor %s/%s is being deleted. Prometheus will not scrape controller metrics. Actuator will not be able to access optimized replicas metrics. Please recreate the ServiceMonitor.",
				namespace,
				name,
			)
		}

		// Don't trigger reconciliation - ServiceMonitor deletion doesn't affect optimization logic
		return nil
	}

	// For create/update events, no action needed
	// Don't trigger reconciliation - ServiceMonitor changes don't affect optimization logic
	return nil
}

// isAutoGuessInitialStateEnabled checks if auto-guess initial state is enabled via ConfigMap
func (r *VariantAutoscalingReconciler) isAutoGuessInitialStateEnabled(ctx context.Context) (bool, error) {
	cm := corev1.ConfigMap{}
	err := utils.GetConfigMapWithBackoff(ctx, r.Client, configMapName, configMapNamespace, &cm)
	if err != nil {
		return false, fmt.Errorf("failed to get optimization configmap: %w", err)
	}

	enabled := cm.Data["EXPERIMENTAL_AUTO_GUESS_INITIAL_STATE"]
	return strings.EqualFold(enabled, "true"), nil
}<|MERGE_RESOLUTION|>--- conflicted
+++ resolved
@@ -46,11 +46,8 @@
 	"github.com/llm-d-incubation/workload-variant-autoscaler/internal/metrics"
 	analyzer "github.com/llm-d-incubation/workload-variant-autoscaler/internal/modelanalyzer"
 	variantAutoscalingOptimizer "github.com/llm-d-incubation/workload-variant-autoscaler/internal/optimizer"
-<<<<<<< HEAD
 	tuner "github.com/llm-d-incubation/workload-variant-autoscaler/internal/tuner"
-=======
 	"github.com/llm-d-incubation/workload-variant-autoscaler/internal/saturation"
->>>>>>> 9c6937fe
 	"github.com/llm-d-incubation/workload-variant-autoscaler/internal/utils"
 	infernoConfig "github.com/llm-d-incubation/workload-variant-autoscaler/pkg/config"
 	inferno "github.com/llm-d-incubation/workload-variant-autoscaler/pkg/core"
@@ -389,20 +386,12 @@
 		}
 
 		// PHASE 2: Accumulate final decisions
-<<<<<<< HEAD
-		if enableCapacityAnalyzer && !enableModelOptimizer {
-			// CAPACITY-ONLY MODE
-			if capacityAnalysis != nil {
-				finalDecisions = convertCapacityTargetsToDecisions(capacityTargets, capacityAnalysis, variantStates)
-				logger.Log.Infof("Capacity-only decisions made for model: %s - decision count: %d",
-=======
 
 		if enableSaturationAnalyzer && !enableModelOptimizer {
 			// saturation-only MODE
 			if saturationAnalysis != nil {
 				finalDecisions = convertSaturationTargetsToDecisions(saturationTargets, saturationAnalysis, variantStates)
 				logger.Log.Infof("saturation-only decisions made for model: %s - decision count: %d",
->>>>>>> 9c6937fe
 					modelID,
 					len(finalDecisions))
 			} else {
@@ -1177,20 +1166,8 @@
 		Watches(
 			&corev1.ConfigMap{},
 			handler.EnqueueRequestsFromMapFunc(func(ctx context.Context, obj client.Object) []reconcile.Request {
-<<<<<<< HEAD
-				if obj.GetName() != configMapName || obj.GetNamespace() != configMapNamespace {
-					return nil
-				}
-
-				// List all VariantAutoscaling resources and enqueue each one
-				var vaList llmdVariantAutoscalingV1alpha1.VariantAutoscalingList
-				if err := mgr.GetClient().List(ctx, &vaList); err != nil {
-					logger.Log.Error(err, "Failed to list VariantAutoscaling resources for ConfigMap watch")
-					return nil
-=======
 				if obj.GetName() == configMapName || obj.GetName() == saturationConfigMapName && obj.GetNamespace() == configMapNamespace {
 					return []reconcile.Request{{}}
->>>>>>> 9c6937fe
 				}
 
 				var requests []reconcile.Request
@@ -1238,11 +1215,8 @@
 					return false
 				},
 			}),
-<<<<<<< HEAD
-=======
 			// Predicate to filter only the target configmap
 			builder.WithPredicates(ConfigMapPredicate()),
->>>>>>> 9c6937fe
 		).
 		// Watch ServiceMonitor for controller's own metrics
 		// This enables detection when ServiceMonitor is deleted, which would prevent
