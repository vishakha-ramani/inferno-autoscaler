--- conflicted
+++ resolved
@@ -25,15 +25,12 @@
     #   YOUR_CA_CERTIFICATE_HERE
     #   -----END CERTIFICATE-----
 
-<<<<<<< HEAD
   experimental:
     enableModelTuner: false
     
-=======
   experimentalProactiveModel: false  # Enable experimental proactive scaling model (default: false)
   scaleToZero: false  # Enable scaling variants to zero replicas (default: false)
 
->>>>>>> a86a826b
 llmd:
   namespace: llm-d-inference-scheduler
   modelName: ms-inference-scheduling-llm-d-modelservice
