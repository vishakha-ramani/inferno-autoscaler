--- conflicted
+++ resolved
@@ -223,51 +223,12 @@
 				// Metrics collection error - individual VAs are skipped
 			}
 
-<<<<<<< HEAD
-	// Check if model tuner is enabled globally
-	tunerEnabled, err := r.isModelTunerEnabled(ctx)
-	if err != nil {
-		logger.Log.Error(err, "Failed to read model tuner configuration, defaulting to disabled")
-		tunerEnabled = false
-	}
-
-	if tunerEnabled {
-		logger.Log.Debug("Experimental model tuner is enabled globally (EXPERIMENTAL_MODEL_TUNER_ENABLED=true) tuning model performance parameters for active VAs")
-
-		// Check if auto-guess initial state is enabled globally
-		autoGuessInitStateEnabled, err := r.isAutoGuessInitialStateEnabled(ctx)
-		if err != nil {
-			logger.Log.Debugf("Failed to read auto-guess configuration, defaulting to false: %v", err)
-			autoGuessInitStateEnabled = false
-		}
-		// Tune queueing model parameters for all servers using the system data and all active VAs
-		if err := tuner.TuneModelPerfParams(updateList.Items, systemData, autoGuessInitStateEnabled); err != nil {
-			logger.Log.Warn(err, "failed to tune system data")
-		}
-	} else {
-		logger.Log.Info("Model tuner is disabled globally (EXPERIMENTAL_MODEL_TUNER_ENABLED=false), using spec parameters for all VAs")
-		// Populate TunerPerfData with spec parameters for all VAs
-		for i := range updateList.Items {
-			va := &updateList.Items[i]
-			if err := tuner.SetFallbackTunedParamsInVAStatus(va); err != nil {
-				logger.Log.Warnf("Failed to set fallback tuned parameters for variant %s/%s: %v", va.Name, va.Namespace, err)
-			}
-		}
-	}
-
-	// analyze
-	system := inferno.NewSystem()
-	optimizerSpec := system.SetFromSpec(&systemData.Spec)
-	optimizer := infernoSolver.NewOptimizerFromSpec(optimizerSpec)
-	manager := infernoManager.NewManager(system, optimizer)
-=======
 			// Get capacity config for this model (with fallback to default)
 			capacityConfig := interfaces.DefaultCapacityScalingConfig()
 			if len(modelVAs) > 0 {
 				modelConfig := r.getCapacityScalingConfigForVariant(capacityConfigMap, modelID, modelVAs[0].Namespace)
 				capacityConfig.Merge(modelConfig)
 			}
->>>>>>> a58b4a3a
 
 			capacityTargets, capacityAnalysis, variantStates, err = r.runCapacityAnalysis(ctx, modelID, modelVAs, capacityConfig)
 			if err != nil {
@@ -337,6 +298,37 @@
 				continue
 			}
 
+			// Check if model tuner is enabled globally
+			tunerEnabled, err := r.isModelTunerEnabled(ctx)
+			if err != nil {
+				logger.Log.Error(err, "Failed to read model tuner configuration, defaulting to disabled")
+				tunerEnabled = false
+			}
+
+			if tunerEnabled {
+				logger.Log.Debug("Experimental model tuner is enabled globally (EXPERIMENTAL_MODEL_TUNER_ENABLED=true) tuning model performance parameters for active VAs")
+
+				// Check if auto-guess initial state is enabled globally
+				autoGuessInitStateEnabled, err := r.isAutoGuessInitialStateEnabled(ctx)
+				if err != nil {
+					logger.Log.Debugf("Failed to read auto-guess configuration, defaulting to false: %v", err)
+					autoGuessInitStateEnabled = false
+				}
+				// Tune queueing model parameters for all servers using the system data and all active VAs
+				if err := tuner.TuneModelPerfParams(updateList.Items, systemData, autoGuessInitStateEnabled); err != nil {
+					logger.Log.Warn(err, "failed to tune system data")
+				}
+			} else {
+				logger.Log.Info("Model tuner is disabled globally (EXPERIMENTAL_MODEL_TUNER_ENABLED=false), using spec parameters for all VAs")
+				// Populate TunerPerfData with spec parameters for all VAs
+				for i := range updateList.Items {
+					va := &updateList.Items[i]
+					if err := tuner.SetFallbackTunedParamsInVAStatus(va); err != nil {
+						logger.Log.Warnf("Failed to set fallback tuned parameters for variant %s/%s: %v", va.Name, va.Namespace, err)
+					}
+				}
+			}
+
 			// Run model analyzer
 			system := inferno.NewSystem()
 			optimizerSpec := system.SetFromSpec(&systemData.Spec)
@@ -419,6 +411,10 @@
 			for _, va := range modelVAs {
 				if targetReplicas, ok := modelBasedTargets[va.Name]; ok {
 					currentReplicas := va.Status.CurrentAlloc.NumReplicas
+
+					// // Copy TunerPerfData from updateList (which was updated by tuner)
+					// // The tuner handles setting initial params when ActivateModelTuner is false or tuned params when ActivateModelTuner is true
+					// updateVa.Status.TunerPerfData = va.Status.TunerPerfData
 
 					var action interfaces.CapacityAction
 					switch {
@@ -838,6 +834,10 @@
 			LastRunTime: metav1.Now(),
 		}
 		updateVa.Status.Actuation.Applied = false
+
+		// Copy TunerPerfData from updateList (which was updated by tuner)
+		// The tuner handles setting initial params when ActivateModelTuner is false or tuned params when ActivateModelTuner is true
+		updateVa.Status.TunerPerfData = va.Status.TunerPerfData
 
 		// Set condition based on decision characteristics
 		if decision.SafetyOverride {
@@ -1092,36 +1092,12 @@
 		obj.GetNamespace() == configMapNamespace
 }
 
-<<<<<<< HEAD
-		updateVa.Status.CurrentAlloc = va.Status.CurrentAlloc
-		updateVa.Status.DesiredOptimizedAlloc = optimizedAllocation[va.Name]
-		updateVa.Status.Actuation.Applied = false // No longer directly applying changes
-
-		// Copy existing conditions from updateList (includes MetricsAvailable condition set during preparation)
-		// This ensures we don't lose the MetricsAvailable condition when fetching fresh copy from API
-		// Always copy, even if empty, to preserve conditions set during prepareVariantAutoscalings
-		updateVa.Status.Conditions = va.Status.Conditions
-
-		// Copy TunerPerfData from updateList (which was updated by tuner)
-		// The tuner handles setting initial params when ActivateModelTuner is false or tuned params when ActivateModelTuner is true
-		updateVa.Status.TunerPerfData = va.Status.TunerPerfData
-
-		// Set OptimizationReady condition to True on successful optimization
-		llmdVariantAutoscalingV1alpha1.SetCondition(&updateVa,
-			llmdVariantAutoscalingV1alpha1.TypeOptimizationReady,
-			metav1.ConditionTrue,
-			llmdVariantAutoscalingV1alpha1.ReasonOptimizationSucceeded,
-			fmt.Sprintf("Optimization completed: %d replicas on %s",
-				updateVa.Status.DesiredOptimizedAlloc.NumReplicas,
-				updateVa.Status.DesiredOptimizedAlloc.Accelerator))
-=======
 // handleCapacityConfigMapEvent handles capacity-scaling-config ConfigMap events.
 // Reloads cache and triggers reconciliation of all VariantAutoscaling resources.
 func (r *VariantAutoscalingReconciler) handleCapacityConfigMapEvent(ctx context.Context, obj client.Object) []reconcile.Request {
 	if !r.isCapacityScalingConfigMap(obj) {
 		return nil
 	}
->>>>>>> a58b4a3a
 
 	// Reload cache when ConfigMap changes
 	logger.Log.Info("Capacity scaling ConfigMap changed, reloading cache")
