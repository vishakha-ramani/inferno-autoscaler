--- conflicted
+++ resolved
@@ -31,10 +31,8 @@
 
   # Option to scale variants to zero replicas (default: true)
   WVA_SCALE_TO_ZERO: "false"
-<<<<<<< HEAD
 
-  EXPERIMENTAL_MODEL_TUNER_ENABLED: "false"
-=======
   # Option to use experimental proactive scaling model (default: false)
   WVA_EXPERIMENTAL_PROACTIVE_MODEL: "false"
->>>>>>> a86a826b
+  
+  EXPERIMENTAL_MODEL_TUNER_ENABLED: "false"