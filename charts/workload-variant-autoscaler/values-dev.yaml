# Development values for workload-variant-autoscaler
# This file contains development-specific configurations with relaxed security settings

wva:
  enabled: true
  replicaCount: 1
  image:
    repository: ghcr.io/llm-d/workload-variant-autoscaler
    tag: latest
  imagePullPolicy: Always

  reconcileInterval: 30s

  modelName: ms-workload-autoscaler-llm-d-modelservice

  metrics:
    enabled: true
    port: 8443
    secure: true
  
  # Development logging configuration
  logging:
    level: debug  # Development: debug, Production: info
  prometheus:
    monitoringNamespace: openshift-user-workload-monitoring
    baseURL: "https://thanos-querier.openshift-monitoring.svc.cluster.local:9091"
    # Development security configuration (relaxed for easier development)
    tls:
      insecureSkipVerify: true   # Development: true, Production: false
      caCertPath: "/etc/ssl/certs/prometheus-ca.crt"
    # caCert: |  # Uncomment and provide your CA certificate
    #   -----BEGIN CERTIFICATE-----
    #   YOUR_CA_CERTIFICATE_HERE
    #   -----END CERTIFICATE-----

<<<<<<< HEAD
  experimental:
    enableModelTuner: false  # Enable experimental model tuner feature
    autoGuessInitialState: false  # When true: prefer metrics-based guessing over spec parameters
    
  experimentalProactiveModel: false  # Enable experimental proactive scaling model (default: false)
=======
  # Environment variable to enable experimental hybrid-based optimization
  #  When "on", runs both capacity analyzer and model-based optimizer with arbitration
  #  When "model-only" runs model-based optimizer only
  #  When "off" or unset, runs capacity analyzer only (default, reactive mode)
  experimentalHybridOptimization: off  # Enable experimental proactive scaling model (default: off)
>>>>>>> a58b4a3a
  scaleToZero: false  # Enable scaling variants to zero replicas (default: false)

  # Capacity-based scaling configuration
  # These thresholds determine when replicas are saturated and when to scale up
  capacityScaling:
    # Global defaults applied to all variants unless overridden
    default:
      kvCacheThreshold: 0.80      # Replica saturated if KV cache utilization >= threshold (0.0-1.0)
      queueLengthThreshold: 5     # Replica saturated if queue length >= threshold
      kvSpareTrigger: 0.1         # Scale-up if avg spare KV capacity < trigger (0.0-1.0)
      queueSpareTrigger: 3        # Scale-up if avg spare queue capacity < trigger
    
    # Per-model/namespace overrides (optional)
    # Example:
    # overrides:
    #   llm-d:
    #     modelID: "Qwen/Qwen3-0.6B"
    #     namespace: "llm-d-autoscaler"
    #     kvCacheThreshold: 0.70
    #     kvSpareTrigger: 0.35
    overrides: {}

llmd:
  namespace: llm-d-autoscaler
  modelName: ms-workload-autoscaler-llm-d-modelservice
  modelID: "Qwen/Qwen3-0.6B"
va:
  enabled: true
  tuned: true
  accelerator: H100
  sloTpot: 10
  sloTtft: 1000
hpa:
  enabled: true
  maxReplicas: 10
  targetAverageValue: "1"
vllmService:
  enabled: true
  nodePort: 30000
  interval: 15s
  scheme: http  # vLLM emulator runs on HTTP<|MERGE_RESOLUTION|>--- conflicted
+++ resolved
@@ -33,19 +33,15 @@
     #   YOUR_CA_CERTIFICATE_HERE
     #   -----END CERTIFICATE-----
 
-<<<<<<< HEAD
   experimental:
     enableModelTuner: false  # Enable experimental model tuner feature
     autoGuessInitialState: false  # When true: prefer metrics-based guessing over spec parameters
     
-  experimentalProactiveModel: false  # Enable experimental proactive scaling model (default: false)
-=======
   # Environment variable to enable experimental hybrid-based optimization
   #  When "on", runs both capacity analyzer and model-based optimizer with arbitration
   #  When "model-only" runs model-based optimizer only
   #  When "off" or unset, runs capacity analyzer only (default, reactive mode)
   experimentalHybridOptimization: off  # Enable experimental proactive scaling model (default: off)
->>>>>>> a58b4a3a
   scaleToZero: false  # Enable scaling variants to zero replicas (default: false)
 
   # Capacity-based scaling configuration
