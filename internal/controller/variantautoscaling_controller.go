/*
Copyright 2025.

Licensed under the Apache License, Version 2.0 (the "License");
you may not use this file except in compliance with the License.
You may obtain a copy of the License at

    http://www.apache.org/licenses/LICENSE-2.0

Unless required by applicable law or agreed to in writing, software
distributed under the License is distributed on an "AS IS" BASIS,
WITHOUT WARRANTIES OR CONDITIONS OF ANY KIND, either express or implied.
See the License for the specific language governing permissions and
limitations under the License.
*/

package controller

import (
	"context"
	"encoding/json"
	"fmt"
	"os"
	"strconv"
	"strings"
	"time"

	corev1 "k8s.io/api/core/v1"
	"k8s.io/apimachinery/pkg/apis/meta/v1/unstructured"
	"k8s.io/apimachinery/pkg/runtime"
<<<<<<< HEAD
	"k8s.io/apimachinery/pkg/types"
=======
	"k8s.io/apimachinery/pkg/runtime/schema"
	"k8s.io/client-go/tools/record"
>>>>>>> a86a826b
	"sigs.k8s.io/controller-runtime/pkg/builder"
	"sigs.k8s.io/controller-runtime/pkg/client"
	"sigs.k8s.io/controller-runtime/pkg/event"
	"sigs.k8s.io/controller-runtime/pkg/handler"
	"sigs.k8s.io/controller-runtime/pkg/predicate"
	"sigs.k8s.io/controller-runtime/pkg/reconcile"

	llmdVariantAutoscalingV1alpha1 "github.com/llm-d-incubation/workload-variant-autoscaler/api/v1alpha1"
	actuator "github.com/llm-d-incubation/workload-variant-autoscaler/internal/actuator"
	collector "github.com/llm-d-incubation/workload-variant-autoscaler/internal/collector"
	interfaces "github.com/llm-d-incubation/workload-variant-autoscaler/internal/interfaces"
	"github.com/llm-d-incubation/workload-variant-autoscaler/internal/logger"
	"github.com/llm-d-incubation/workload-variant-autoscaler/internal/metrics"
	analyzer "github.com/llm-d-incubation/workload-variant-autoscaler/internal/modelanalyzer"
	variantAutoscalingOptimizer "github.com/llm-d-incubation/workload-variant-autoscaler/internal/optimizer"
	tuner "github.com/llm-d-incubation/workload-variant-autoscaler/internal/tuner"
	"github.com/llm-d-incubation/workload-variant-autoscaler/internal/utils"
	infernoConfig "github.com/llm-d-incubation/workload-variant-autoscaler/pkg/config"
	inferno "github.com/llm-d-incubation/workload-variant-autoscaler/pkg/core"
	infernoManager "github.com/llm-d-incubation/workload-variant-autoscaler/pkg/manager"
	infernoSolver "github.com/llm-d-incubation/workload-variant-autoscaler/pkg/solver"
	"github.com/prometheus/client_golang/api"
	promv1 "github.com/prometheus/client_golang/api/prometheus/v1"
	appsv1 "k8s.io/api/apps/v1"
	metav1 "k8s.io/apimachinery/pkg/apis/meta/v1"
	ctrl "sigs.k8s.io/controller-runtime"
	"sigs.k8s.io/controller-runtime/pkg/controller/controllerutil"
)

// VariantAutoscalingReconciler reconciles a variantAutoscaling object
type VariantAutoscalingReconciler struct {
	client.Client
<<<<<<< HEAD
	Scheme  *runtime.Scheme
=======
	Scheme *runtime.Scheme
	// Recorder emits Kubernetes events for observability. We keep it to follow Kubernetes
	// controller best practices and provide visibility into critical issues (e.g., ServiceMonitor
	// deletion) that may not be immediately apparent from logs alone. Events are accessible via
	// `kubectl get events` and can be monitored by cluster operators and external tooling.
	Recorder record.EventRecorder

>>>>>>> a86a826b
	PromAPI promv1.API
}

// +kubebuilder:rbac:groups=llmd.ai,resources=variantautoscalings,verbs=get;list;watch;create;update;patch;delete
// +kubebuilder:rbac:groups=llmd.ai,resources=variantautoscalings/status,verbs=get;update;patch
// +kubebuilder:rbac:groups=llmd.ai,resources=variantautoscalings/finalizers,verbs=update
// +kubebuilder:rbac:groups="",resources=nodes,verbs=get;list;watch;update;patch
// +kubebuilder:rbac:groups="",resources=nodes/status,verbs=get;list;update;patch;watch
// +kubebuilder:rbac:groups=apps,resources=deployments,verbs=get;list;watch;update;patch
// +kubebuilder:rbac:groups="",resources=configmaps,verbs=get;update;list;watch
// +kubebuilder:rbac:groups=monitoring.coreos.com,resources=servicemonitors,verbs=get;list;watch
// +kubebuilder:rbac:groups="",resources=events,verbs=create;patch

const (
	configMapName      = "workload-variant-autoscaler-variantautoscaling-config"
	configMapNamespace = "workload-variant-autoscaler-system"
	// ServiceMonitor constants for watching controller's own metrics ServiceMonitor
	serviceMonitorName = "workload-variant-autoscaler-controller-manager-metrics-monitor"
)

var (
	// ServiceMonitor GVK for watching controller's own metrics ServiceMonitor
	serviceMonitorGVK = schema.GroupVersionKind{
		Group:   "monitoring.coreos.com",
		Version: "v1",
		Kind:    "ServiceMonitor",
	}
)

func initMetricsEmitter() {
	logger.Log.Info("Creating metrics emitter instance")
	// Force initialization of metrics by creating a metrics emitter
	_ = metrics.NewMetricsEmitter()
	logger.Log.Info("Metrics emitter created successfully")
}

func (r *VariantAutoscalingReconciler) Reconcile(ctx context.Context, req ctrl.Request) (ctrl.Result, error) {

	//TODO: move interval to manager.yaml

	interval, err := r.readOptimizationConfig(ctx)
	if err != nil {
		logger.Log.Error(err, "Unable to read optimization config")
		return ctrl.Result{}, err
	}

	// default requeue duration
	requeueDuration := 60 * time.Second

	if interval != "" {
		if requeueDuration, err = time.ParseDuration(interval); err != nil {
			return ctrl.Result{}, err
		}
	}

	if strings.EqualFold(os.Getenv("WVA_SCALE_TO_ZERO"), "true") {
		logger.Log.Info("Scaling to zero is enabled!")
	}

	experimentalProactiveModel := os.Getenv("WVA_EXPERIMENTAL_PROACTIVE_MODEL")

	if strings.EqualFold(experimentalProactiveModel, "true") {
		logger.Log.Info("experimental proactive model is enabled!")
	}

	// TODO: decide on whether to keep accelerator properties (device name, cost) in same configMap, provided by administrator
	acceleratorCm, err := r.readAcceleratorConfig(ctx, "accelerator-unit-costs", configMapNamespace)
	if err != nil {
		logger.Log.Error(err, "unable to read accelerator configMap, skipping optimizing")
		return ctrl.Result{}, err
	}

	serviceClassCm, err := r.readServiceClassConfig(ctx, "service-classes-config", configMapNamespace)
	if err != nil {
		logger.Log.Error(err, "unable to read serviceclass configMap, skipping optimizing")
		return ctrl.Result{}, err
	}

	var variantAutoscalingList llmdVariantAutoscalingV1alpha1.VariantAutoscalingList
	if err := r.List(ctx, &variantAutoscalingList); err != nil {
		logger.Log.Error(err, "unable to list variantAutoscaling resources")
		return ctrl.Result{}, err
	}

	activeVAs := filterActiveVariantAutoscalings(variantAutoscalingList.Items)

	if len(activeVAs) == 0 {
		logger.Log.Info("No active VariantAutoscalings found, skipping optimization")
		return ctrl.Result{}, nil
	}

	switch experimentalProactiveModel {
	case "true":
		logger.Log.Info("Experimental proactive model is enabled!")
		if ctrlResult, err := r.runExperimentalProactiveModel(ctx, activeVAs, acceleratorCm, serviceClassCm, requeueDuration); err != nil {
			logger.Log.Error(err, "Experimental optimization failed")
			return ctrlResult, err
		}

	default:
		// Add saturation based reactive scaling
		logger.Log.Debug("Running in saturation based scaling")
	}

	return ctrl.Result{RequeueAfter: requeueDuration}, nil
}

func (r *VariantAutoscalingReconciler) runExperimentalProactiveModel(
	ctx context.Context,
	activeVAs []llmdVariantAutoscalingV1alpha1.VariantAutoscaling,
	acceleratorCm map[string]map[string]string, serviceClassCm map[string]string,
	requeueDuration time.Duration,
) (ctrl.Result, error) {

	// WVA operates in unlimited mode - no cluster inventory collection needed
	systemData := utils.CreateSystemData(acceleratorCm, serviceClassCm)

	updateList, vaMap, allAnalyzerResponses, err := r.prepareVariantAutoscalings(ctx, activeVAs, acceleratorCm, serviceClassCm, systemData)
	if err != nil {
		logger.Log.Error(err, "failed to prepare variant autoscalings")
		return ctrl.Result{}, err
	}

	// Check if model tuner is enabled globally
	tunerEnabled, err := r.isModelTunerEnabled(ctx)
	if err != nil {
		logger.Log.Error(err, "Failed to read model tuner configuration, defaulting to disabled")
		tunerEnabled = false
	}

	if tunerEnabled {
		logger.Log.Debug("Experimental model tuner is enabled globally (EXPERIMENTAL_MODEL_TUNER_ENABLED=true), tuning model performance parameters for active VAs")
		// Tune queueing model parameters for all servers using the system data and all active VAs
		if err := tuner.TuneModelPerfParams(updateList.Items, systemData); err != nil {
			logger.Log.Warn(err, "failed to tune system data")
		}
	} else {
		logger.Log.Info("Model tuner is disabled globally (EXPERIMENTAL_MODEL_TUNER_ENABLED=false), using spec parameters for all VAs")
		// Populate TunerPerfData with spec parameters for all VAs
		for i := range updateList.Items {
			va := &updateList.Items[i]
			if err := tuner.SetFallbackTunedParamsInVAStatus(va); err != nil {
				logger.Log.Warnf("Failed to set fallback tuned parameters for variant %s/%s: %v", va.Name, va.Namespace, err)
			}
		}
	}

	// analyze
	system := inferno.NewSystem()
	optimizerSpec := system.SetFromSpec(&systemData.Spec)
	optimizer := infernoSolver.NewOptimizerFromSpec(optimizerSpec)
	manager := infernoManager.NewManager(system, optimizer)

	modelAnalyzer := analyzer.NewModelAnalyzer(system)
	for _, s := range system.Servers() {
		modelAnalyzeResponse := modelAnalyzer.AnalyzeModel(ctx, *vaMap[s.Name()])
		if len(modelAnalyzeResponse.Allocations) == 0 {
			logger.Log.Info("No potential allocations found for server - ", "serverName: ", s.Name())
			continue
		}
		allAnalyzerResponses[s.Name()] = modelAnalyzeResponse
	}
	logger.Log.Debug("System data prepared for optimization: - ", utils.MarshalStructToJsonString(systemData.Spec.Capacity))
	logger.Log.Debug("System data prepared for optimization: - ", utils.MarshalStructToJsonString(systemData.Spec.Accelerators))
	logger.Log.Debug("System data prepared for optimization: - ", utils.MarshalStructToJsonString(systemData.Spec.ServiceClasses))
	logger.Log.Debug("System data prepared for optimization: - ", utils.MarshalStructToJsonString(systemData.Spec.Models))
	logger.Log.Debug("System data prepared for optimization: - ", utils.MarshalStructToJsonString(systemData.Spec.Optimizer))
	logger.Log.Debug("System data prepared for optimization: - ", utils.MarshalStructToJsonString(systemData.Spec.Servers))

	engine := variantAutoscalingOptimizer.NewVariantAutoscalingsEngine(manager, system)

	optimizedAllocation, err := engine.Optimize(ctx, *updateList, allAnalyzerResponses)
	if err != nil {
		logger.Log.Error(err, "unable to perform model optimization, skipping this iteration")

		// Update OptimizationReady condition to False for all VAs in the update list
		for i := range updateList.Items {
			va := &updateList.Items[i]
			llmdVariantAutoscalingV1alpha1.SetCondition(va,
				llmdVariantAutoscalingV1alpha1.TypeOptimizationReady,
				metav1.ConditionFalse,
				llmdVariantAutoscalingV1alpha1.ReasonOptimizationFailed,
				fmt.Sprintf("Optimization failed: %v", err))

			if statusErr := r.Status().Update(ctx, va); statusErr != nil {
				logger.Log.Error(statusErr, "failed to update status condition after optimization failure",
					"variantAutoscaling", va.Name)
			}
		}

		return ctrl.Result{RequeueAfter: requeueDuration}, nil
	}

	logger.Log.Debug("Optimization completed successfully, emitting optimization metrics")
	logger.Log.Debug("Optimized allocation map - ", "numKeys: ", len(optimizedAllocation), ", updateList_count: ", len(updateList.Items))
	for key, value := range optimizedAllocation {
		logger.Log.Debug("Optimized allocation entry - ", "key: ", key, ", value: ", value)
	}

	if err := r.applyOptimizedAllocations(ctx, updateList, optimizedAllocation); err != nil {
		// If we fail to apply optimized allocations, we log the error
		// In next reconcile, the controller will retry.
		logger.Log.Error(err, "failed to apply optimized allocations")
		return ctrl.Result{RequeueAfter: requeueDuration}, nil
	}

	return ctrl.Result{}, nil
}

// filterActiveVariantAutoscalings returns only those VAs not marked for deletion.
func filterActiveVariantAutoscalings(items []llmdVariantAutoscalingV1alpha1.VariantAutoscaling) []llmdVariantAutoscalingV1alpha1.VariantAutoscaling {
	active := make([]llmdVariantAutoscalingV1alpha1.VariantAutoscaling, 0, len(items))
	for _, va := range items {
		if va.DeletionTimestamp.IsZero() {
			active = append(active, va)
		} else {
			logger.Log.Info("skipping deleted variantAutoscaling - ", "variantAutoscaling-name: ", va.Name)
		}
	}
	return active
}

// prepareVariantAutoscalings collects and prepares all data for optimization.
func (r *VariantAutoscalingReconciler) prepareVariantAutoscalings(
	ctx context.Context,
	activeVAs []llmdVariantAutoscalingV1alpha1.VariantAutoscaling,
	acceleratorCm map[string]map[string]string,
	serviceClassCm map[string]string,
	systemData *infernoConfig.SystemData,
) (*llmdVariantAutoscalingV1alpha1.VariantAutoscalingList, map[string]*llmdVariantAutoscalingV1alpha1.VariantAutoscaling, map[string]*interfaces.ModelAnalyzeResponse, error) {
	var updateList llmdVariantAutoscalingV1alpha1.VariantAutoscalingList
	allAnalyzerResponses := make(map[string]*interfaces.ModelAnalyzeResponse)
	vaMap := make(map[string]*llmdVariantAutoscalingV1alpha1.VariantAutoscaling)

	for _, va := range activeVAs {
		modelName := va.Spec.ModelID
		if modelName == "" {
			logger.Log.Info("variantAutoscaling missing modelName label, skipping optimization - ", "variantAutoscaling-name: ", va.Name)
			continue
		}

		entry, className, err := utils.FindModelSLO(serviceClassCm, modelName)
		if err != nil {
			logger.Log.Error(err, "failed to locate SLO for model - ", "variantAutoscaling-name: ", va.Name, "modelName: ", modelName)
			continue
		}
		logger.Log.Info("Found SLO for model - ", "model: ", modelName, ", class: ", className, ", slo-tpot: ", entry.SLOTPOT, ", slo-ttft: ", entry.SLOTTFT)

		for _, modelAcceleratorProfile := range va.Spec.ModelProfile.Accelerators {
			if utils.AddModelAcceleratorProfileToSystemData(systemData, modelName, &modelAcceleratorProfile) != nil {
				logger.Log.Error("variantAutoscaling bad model accelerator profile data, skipping optimization - ", "variantAutoscaling-name: ", va.Name)
				continue
			}
		}

		accName := va.Labels["inference.optimization/acceleratorName"]
		acceleratorCostVal, ok := acceleratorCm[accName]["cost"]
		if !ok {
			logger.Log.Error("variantAutoscaling missing accelerator cost in configMap, skipping optimization - ", "variantAutoscaling-name: ", va.Name)
			continue
		}
		acceleratorCostValFloat, err := strconv.ParseFloat(acceleratorCostVal, 32)
		if err != nil {
			logger.Log.Error("variantAutoscaling unable to parse accelerator cost in configMap, skipping optimization - ", "variantAutoscaling-name: ", va.Name)
			continue
		}

		var deploy appsv1.Deployment
		err = utils.GetDeploymentWithBackoff(ctx, r.Client, va.Name, va.Namespace, &deploy)
		if err != nil {
			logger.Log.Error(err, "failed to get Deployment after retries - ", "variantAutoscaling-name: ", va.Name)
			continue
		}

		var updateVA llmdVariantAutoscalingV1alpha1.VariantAutoscaling
		err = utils.GetVariantAutoscalingWithBackoff(ctx, r.Client, deploy.Name, deploy.Namespace, &updateVA)
		if err != nil {
			logger.Log.Error(err, "unable to get variantAutoscaling for deployment - ", "deployment-name: ", deploy.Name, ", namespace: ", deploy.Namespace)
			continue
		}

		// Set ownerReference early, before metrics validation, to ensure it's always set
		// This ensures the VA will be garbage collected when the Deployment is deleted
		if !metav1.IsControlledBy(&updateVA, &deploy) {
			original := updateVA.DeepCopy()
			err := controllerutil.SetControllerReference(&deploy, &updateVA, r.Scheme, controllerutil.WithBlockOwnerDeletion(false))
			if err != nil {
				logger.Log.Error(err, "failed to set ownerReference - ", "variantAutoscaling-name: ", updateVA.Name)
				continue
			}

			// Patch metadata change (ownerReferences)
			patch := client.MergeFrom(original)
			if err := r.Patch(ctx, &updateVA, patch); err != nil {
				logger.Log.Error(err, "failed to patch ownerReference - ", "variantAutoscaling-name: ", updateVA.Name)
				continue
			}
			logger.Log.Info("Set ownerReference on VariantAutoscaling - ", "variantAutoscaling-name: ", updateVA.Name, ", owner: ", deploy.Name)
		}

		// Validate metrics availability before collecting metrics
		metricsValidation := collector.ValidateMetricsAvailability(ctx, r.PromAPI, modelName, deploy.Namespace)

		// Update MetricsAvailable condition based on validation result
		if metricsValidation.Available {
			llmdVariantAutoscalingV1alpha1.SetCondition(&updateVA,
				llmdVariantAutoscalingV1alpha1.TypeMetricsAvailable,
				metav1.ConditionTrue,
				metricsValidation.Reason,
				metricsValidation.Message)
		} else {
			// Metrics unavailable - just log and skip (don't update status yet to avoid CRD validation errors)
			// Conditions will be set properly once metrics become available or after first successful collection
			logger.Log.Warnw("Metrics unavailable, skipping optimization for variant",
				"variant", updateVA.Name,
				"namespace", updateVA.Namespace,
				"model", modelName,
				"reason", metricsValidation.Reason,
				"troubleshooting", metricsValidation.Message)
			continue
		}

		currentAllocation, err := collector.AddMetricsToOptStatus(ctx, &updateVA, deploy, acceleratorCostValFloat, r.PromAPI)
		if err != nil {
			logger.Log.Error(err, "unable to fetch metrics, skipping this variantAutoscaling loop")
			// Don't update status here - will be updated in next reconcile when metrics are available
			continue
		}
		updateVA.Status.CurrentAlloc = currentAllocation

		if err := utils.AddServerInfoToSystemData(systemData, &updateVA, className); err != nil {
			logger.Log.Info("variantAutoscaling bad deployment server data, skipping optimization - ", "variantAutoscaling-name: ", updateVA.Name)
			continue
		}

		vaFullName := utils.FullName(va.Name, va.Namespace)
		updateList.Items = append(updateList.Items, updateVA)
		vaMap[vaFullName] = &va
	}
	return &updateList, vaMap, allAnalyzerResponses, nil
}

// applyOptimizedAllocations applies the optimized allocation to all VariantAutoscaling resources.
func (r *VariantAutoscalingReconciler) applyOptimizedAllocations(
	ctx context.Context,
	updateList *llmdVariantAutoscalingV1alpha1.VariantAutoscalingList,
	optimizedAllocation map[string]llmdVariantAutoscalingV1alpha1.OptimizedAlloc,
) error {
	logger.Log.Debug("Optimization metrics emitted, starting to process variants - ", "variant_count: ", len(updateList.Items))

	for i := range updateList.Items {
		va := &updateList.Items[i]
		_, ok := optimizedAllocation[va.Name]
		logger.Log.Debug("Processing variant - ", "index: ", i, ", variantAutoscaling-name: ", va.Name, ", namespace: ", va.Namespace, ", has_optimized_alloc: ", ok)
		if !ok {
			logger.Log.Debug("No optimized allocation found for variant - ", "variantAutoscaling-name: ", va.Name)
			continue
		}
		// Fetch the latest version from API server
		var updateVa llmdVariantAutoscalingV1alpha1.VariantAutoscaling
		if err := utils.GetVariantAutoscalingWithBackoff(ctx, r.Client, va.Name, va.Namespace, &updateVa); err != nil {
			logger.Log.Error(err, "failed to get latest VariantAutoscaling from API server: ", "variantAutoscaling-name: ", va.Name)
			continue
		}

		// Note: ownerReference is now set earlier in prepareVariantAutoscalings
		// This ensures it's set even if metrics aren't available yet

		updateVa.Status.CurrentAlloc = va.Status.CurrentAlloc
		updateVa.Status.DesiredOptimizedAlloc = optimizedAllocation[va.Name]
		updateVa.Status.Actuation.Applied = false // No longer directly applying changes

		// Copy existing conditions from updateList (includes MetricsAvailable condition set during preparation)
		// This ensures we don't lose the MetricsAvailable condition when fetching fresh copy from API
		// Always copy, even if empty, to preserve conditions set during prepareVariantAutoscalings
		updateVa.Status.Conditions = va.Status.Conditions

		// Copy TunerPerfData from updateList (which was updated by tuner)
		// The tuner handles setting initial params when ActivateModelTuner is false or tuned params when ActivateModelTuner is true
		updateVa.Status.TunerPerfData = va.Status.TunerPerfData

		// Set OptimizationReady condition to True on successful optimization
		llmdVariantAutoscalingV1alpha1.SetCondition(&updateVa,
			llmdVariantAutoscalingV1alpha1.TypeOptimizationReady,
			metav1.ConditionTrue,
			llmdVariantAutoscalingV1alpha1.ReasonOptimizationSucceeded,
			fmt.Sprintf("Optimization completed: %d replicas on %s",
				updateVa.Status.DesiredOptimizedAlloc.NumReplicas,
				updateVa.Status.DesiredOptimizedAlloc.Accelerator))

		act := actuator.NewActuator(r.Client)

		// Emit optimization signals for external autoscalers
		if err := act.EmitMetrics(ctx, &updateVa); err != nil {
			logger.Log.Error(err, "failed to emit optimization signals for external autoscalers", "variant", updateVa.Name)
		} else {
			logger.Log.Info(fmt.Sprintf("Successfully emitted optimization signals for external autoscalers - variant: %s", updateVa.Name))
			updateVa.Status.Actuation.Applied = true // Signals emitted successfully
		}

		if err := utils.UpdateStatusWithBackoff(ctx, r.Client, &updateVa, utils.StandardBackoff, "VariantAutoscaling"); err != nil {
			logger.Log.Error(err, "failed to patch status for variantAutoscaling after retries", "variantAutoscaling-name", updateVa.Name)
			continue
		}
	}

	logger.Log.Debug("Completed variant processing loop")

	// Log summary of reconciliation
	if len(updateList.Items) > 0 {
		logger.Log.Info("Reconciliation completed - ",
			"variants_processed: ", len(updateList.Items),
			", optimization_successful: ", true)
	}

	return nil
}

// SetupWithManager sets up the controller with the Manager.
func (r *VariantAutoscalingReconciler) SetupWithManager(mgr ctrl.Manager) error {

	// Initialize metrics
	initMetricsEmitter()

	// Configure Prometheus client using flexible configuration with TLS support
	promConfig, err := r.getPrometheusConfig(context.Background())
	if err != nil {
		return fmt.Errorf("failed to get Prometheus configuration: %w", err)
	}

	// ensure we have a valid configuration
	if promConfig == nil {
		return fmt.Errorf("no Prometheus configuration found - this should not happen")
	}

	// Always validate TLS configuration since HTTPS is required
	if err := utils.ValidateTLSConfig(promConfig); err != nil {
		logger.Log.Error(err, "TLS configuration validation failed - HTTPS is required")
		return fmt.Errorf("TLS configuration validation failed: %w", err)
	}

	logger.Log.Info("Initializing Prometheus client -> ", "address: ", promConfig.BaseURL, " tls_enabled: true")

	// Create Prometheus client with TLS support
	promClientConfig, err := utils.CreatePrometheusClientConfig(promConfig)
	if err != nil {
		return fmt.Errorf("failed to create prometheus client config: %w", err)
	}

	promClient, err := api.NewClient(*promClientConfig)
	if err != nil {
		return fmt.Errorf("failed to create prometheus client: %w", err)
	}

	r.PromAPI = promv1.NewAPI(promClient)

	// Validate that the API is working by testing a simple query with retry logic
	if err := utils.ValidatePrometheusAPI(context.Background(), r.PromAPI); err != nil {
		logger.Log.Error(err, "CRITICAL: Failed to connect to Prometheus - Inferno requires Prometheus connectivity for autoscaling decisions")
		return fmt.Errorf("critical: failed to validate Prometheus API connection - autoscaling functionality requires Prometheus: %w", err)
	}
	logger.Log.Info("Prometheus client and API wrapper initialized and validated successfully")

	return ctrl.NewControllerManagedBy(mgr).
		For(&llmdVariantAutoscalingV1alpha1.VariantAutoscaling{}).
		// Watch the specific ConfigMap to trigger reconcile for all VAs
		Watches(
			&corev1.ConfigMap{},
			handler.EnqueueRequestsFromMapFunc(func(ctx context.Context, obj client.Object) []reconcile.Request {
				if obj.GetName() != configMapName || obj.GetNamespace() != configMapNamespace {
					return nil
				}

				// List all VariantAutoscaling resources and enqueue each one
				var vaList llmdVariantAutoscalingV1alpha1.VariantAutoscalingList
				if err := mgr.GetClient().List(ctx, &vaList); err != nil {
					logger.Log.Error(err, "Failed to list VariantAutoscaling resources for ConfigMap watch")
					return nil
				}

				var requests []reconcile.Request
				for _, va := range vaList.Items {
					requests = append(requests, reconcile.Request{
						NamespacedName: types.NamespacedName{
							Name:      va.Name,
							Namespace: va.Namespace,
						},
					})
				}
				logger.Log.Debugf("ConfigMap watch enqueueing requests: count=%d", len(requests))
				return requests
			}),
			// Only reconcile when the target ConfigMap's Data actually changes
			builder.WithPredicates(predicate.Funcs{
				CreateFunc: func(e event.CreateEvent) bool {
					return e.Object.GetName() == configMapName && e.Object.GetNamespace() == configMapNamespace
				},
				UpdateFunc: func(e event.UpdateEvent) bool {
					// Only reconcile if it's our ConfigMap and the Data changed
					if e.ObjectNew.GetName() != configMapName || e.ObjectNew.GetNamespace() != configMapNamespace {
						return false
					}
					oldCM, okOld := e.ObjectOld.(*corev1.ConfigMap)
					newCM, okNew := e.ObjectNew.(*corev1.ConfigMap)
					if !okOld || !okNew {
						return false
					}
					// Compare Data maps - reconcile only if Data changed
					if len(oldCM.Data) != len(newCM.Data) {
						return true
					}
					for k, v := range newCM.Data {
						if oldCM.Data[k] != v {
							return true
						}
					}
					return false
				},
				DeleteFunc: func(e event.DeleteEvent) bool {
					return false
				},
				GenericFunc: func(e event.GenericEvent) bool {
					return false
				},
			}),
		).
		// Watch ServiceMonitor for controller's own metrics
		// This enables detection when ServiceMonitor is deleted, which would prevent
		// Prometheus from scraping controller metrics (including optimized replicas).
		Watches(
			func() client.Object {
				serviceMonitorSource := &unstructured.Unstructured{}
				serviceMonitorSource.SetGroupVersionKind(serviceMonitorGVK)
				return serviceMonitorSource
			}(),
			handler.EnqueueRequestsFromMapFunc(r.handleServiceMonitorEvent),
			// Predicate to filter only the target ServiceMonitor
			builder.WithPredicates(predicate.NewPredicateFuncs(func(obj client.Object) bool {
				return obj.GetName() == serviceMonitorName && obj.GetNamespace() == configMapNamespace
			})),
		).
		Named("variantAutoscaling").
		WithEventFilter(predicate.Funcs{
			CreateFunc: func(e event.CreateEvent) bool {
				return true
			},
			UpdateFunc: func(e event.UpdateEvent) bool {
<<<<<<< HEAD
				// Ignore status-only updates to prevent reconcile loops
				// Only reconcile if generation changed (spec/metadata change)
				return e.ObjectNew.GetGeneration() != e.ObjectOld.GetGeneration()
=======
				gvk := e.ObjectNew.GetObjectKind().GroupVersionKind()
				// Allow Update events for ConfigMap (needed to trigger reconcile on config changes)
				if gvk.Kind == "ConfigMap" && gvk.Group == "" {
					return true
				}
				// Allow Update events for ServiceMonitor when deletionTimestamp is set
				// (finalizers cause deletion to emit Update events with deletionTimestamp)
				if gvk.Group == serviceMonitorGVK.Group && gvk.Kind == serviceMonitorGVK.Kind {
					// Check if deletionTimestamp was just set (deletion started)
					if deletionTimestamp := e.ObjectNew.GetDeletionTimestamp(); deletionTimestamp != nil && !deletionTimestamp.IsZero() {
						// Check if this is a newly set deletion timestamp
						oldDeletionTimestamp := e.ObjectOld.GetDeletionTimestamp()
						if oldDeletionTimestamp == nil || oldDeletionTimestamp.IsZero() {
							return true // Deletion just started
						}
					}
				}
				// Block Update events for VariantAutoscaling resource.
				// The controller reconciles all VariantAutoscaling resources periodically (every 60s by default),
				// so individual resource update events would only cause unnecessary reconciles without benefit.
				return false
>>>>>>> a86a826b
			},
			DeleteFunc: func(e event.DeleteEvent) bool {
				gvk := e.Object.GetObjectKind().GroupVersionKind()
				// Allow Delete events for ServiceMonitor (for immediate deletion detection)
				if gvk.Group == serviceMonitorGVK.Group && gvk.Kind == serviceMonitorGVK.Kind {
					return true
				}
				// Block Delete events for VariantAutoscaling resource.
				// The controller reconciles all VariantAutoscaling resources periodically and filters out
				// deleted resources in filterActiveVariantAutoscalings, so individual delete events
				// would only cause unnecessary reconciles without benefit.
				return false
			},
			GenericFunc: func(e event.GenericEvent) bool {
				return false
			},
		}).
		Complete(r)
}

func (r *VariantAutoscalingReconciler) readServiceClassConfig(ctx context.Context, cmName, cmNamespace string) (map[string]string, error) {
	cm := corev1.ConfigMap{}
	err := utils.GetConfigMapWithBackoff(ctx, r.Client, cmName, cmNamespace, &cm)
	if err != nil {
		return nil, err
	}
	return cm.Data, nil
}

func (r *VariantAutoscalingReconciler) readAcceleratorConfig(ctx context.Context, cmName, cmNamespace string) (map[string]map[string]string, error) {
	cm := corev1.ConfigMap{}
	err := utils.GetConfigMapWithBackoff(ctx, r.Client, cmName, cmNamespace, &cm)
	if err != nil {
		return nil, fmt.Errorf("failed to read ConfigMap %s/%s: %w", cmNamespace, cmName, err)
	}
	out := make(map[string]map[string]string)
	for acc, accInfoStr := range cm.Data {
		accInfoMap := make(map[string]string)
		if err := json.Unmarshal([]byte(accInfoStr), &accInfoMap); err != nil {
			return nil, fmt.Errorf("failed to read entry %s in ConfigMap %s/%s: %w", acc, cmNamespace, cmName, err)
		}
		out[acc] = accInfoMap
	}
	return out, nil
}

func (r *VariantAutoscalingReconciler) getPrometheusConfig(ctx context.Context) (*interfaces.PrometheusConfig, error) {
	// Try environment variables first
	config, err := r.getPrometheusConfigFromEnv()
	if err != nil {
		return nil, fmt.Errorf("failed to get config from environment: %w", err)
	}
	if config != nil {
		return config, nil
	}

	// Try ConfigMap second
	config, err = r.getPrometheusConfigFromConfigMap(ctx)
	if err != nil {
		return nil, fmt.Errorf("failed to get config from ConfigMap: %w", err)
	}
	if config != nil {
		return config, nil
	}

	// No configuration found
	logger.Log.Warn("No Prometheus configuration found. Please set PROMETHEUS_BASE_URL environment variable or configure via ConfigMap")
	return nil, fmt.Errorf("no Prometheus configuration found. Please set PROMETHEUS_BASE_URL environment variable or configure via ConfigMap")
}

func (r *VariantAutoscalingReconciler) getPrometheusConfigFromEnv() (*interfaces.PrometheusConfig, error) {
	promAddr := os.Getenv("PROMETHEUS_BASE_URL")
	if promAddr == "" {
		return nil, nil // No config found, but not an error
	}

	logger.Log.Info("Using Prometheus configuration from environment variables", "address", promAddr)
	return utils.ParsePrometheusConfigFromEnv(), nil
}

func (r *VariantAutoscalingReconciler) getPrometheusConfigFromConfigMap(ctx context.Context) (*interfaces.PrometheusConfig, error) {
	cm := corev1.ConfigMap{}
	err := utils.GetConfigMapWithBackoff(ctx, r.Client, configMapName, configMapNamespace, &cm)
	if err != nil {
		return nil, fmt.Errorf("failed to get ConfigMap for Prometheus config: %w", err)
	}

	promAddr, exists := cm.Data["PROMETHEUS_BASE_URL"]
	if !exists || promAddr == "" {
		return nil, nil // No config found, but not an error
	}

	logger.Log.Info("Using Prometheus configuration from ConfigMap", "address", promAddr)

	// Create config from ConfigMap data
	config := &interfaces.PrometheusConfig{
		BaseURL: promAddr,
	}

	// Parse TLS configuration from ConfigMap (TLS is always enabled for HTTPS-only support)
	config.InsecureSkipVerify = utils.GetConfigValue(cm.Data, "PROMETHEUS_TLS_INSECURE_SKIP_VERIFY", "") == "true"
	config.CACertPath = utils.GetConfigValue(cm.Data, "PROMETHEUS_CA_CERT_PATH", "")
	config.ClientCertPath = utils.GetConfigValue(cm.Data, "PROMETHEUS_CLIENT_CERT_PATH", "")
	config.ClientKeyPath = utils.GetConfigValue(cm.Data, "PROMETHEUS_CLIENT_KEY_PATH", "")
	config.ServerName = utils.GetConfigValue(cm.Data, "PROMETHEUS_SERVER_NAME", "")

	// Add bearer token if provided
	if bearerToken, exists := cm.Data["PROMETHEUS_BEARER_TOKEN"]; exists && bearerToken != "" {
		config.BearerToken = bearerToken
	}

	return config, nil
}

func (r *VariantAutoscalingReconciler) readOptimizationConfig(ctx context.Context) (interval string, err error) {
	cm := corev1.ConfigMap{}
	err = utils.GetConfigMapWithBackoff(ctx, r.Client, configMapName, configMapNamespace, &cm)

	if err != nil {
		return "", fmt.Errorf("failed to get optimization configmap after retries: %w", err)
	}

	interval = cm.Data["GLOBAL_OPT_INTERVAL"]
	return interval, nil
}

<<<<<<< HEAD
// isModelTunerEnabled checks if the experimental model tuner feature is enabled via ConfigMap
func (r *VariantAutoscalingReconciler) isModelTunerEnabled(ctx context.Context) (bool, error) {
	cm := corev1.ConfigMap{}
	err := utils.GetConfigMapWithBackoff(ctx, r.Client, configMapName, configMapNamespace, &cm)
	if err != nil {
		return false, fmt.Errorf("failed to get optimization configmap: %w", err)
	}

	enabled := cm.Data["EXPERIMENTAL_MODEL_TUNER_ENABLED"]
	return strings.EqualFold(enabled, "true"), nil
=======
// handleServiceMonitorEvent handles events for the controller's own ServiceMonitor.
// When ServiceMonitor is deleted, it logs an error and emits a Kubernetes event.
// This ensures that administrators are aware when the ServiceMonitor that enables
// Prometheus scraping of controller metrics (including optimized replicas) is missing.
//
// Note: This handler does not enqueue reconcile requests. ServiceMonitor deletion doesn't
// affect the optimization logic (which reads from Prometheus), but it prevents future
// metrics from being scraped. The handler exists solely for observability - logging and
// emitting Kubernetes events to alert operators of the issue.
func (r *VariantAutoscalingReconciler) handleServiceMonitorEvent(ctx context.Context, obj client.Object) []reconcile.Request {
	serviceMonitor, ok := obj.(*unstructured.Unstructured)
	if !ok {
		return nil
	}

	name := serviceMonitor.GetName()
	namespace := serviceMonitor.GetNamespace()

	// Check if ServiceMonitor is being deleted
	if !serviceMonitor.GetDeletionTimestamp().IsZero() {
		logger.Log.Errorw("ServiceMonitor being deleted - Prometheus will not scrape controller metrics",
			"servicemonitor", name,
			"namespace", namespace,
			"impact", "Actuator will not be able to access optimized replicas metrics",
			"action", "ServiceMonitor must be recreated for metrics scraping to resume")

		// Emit Kubernetes event for observability
		if r.Recorder != nil {
			r.Recorder.Eventf(
				serviceMonitor,
				corev1.EventTypeWarning,
				"ServiceMonitorDeleted",
				"ServiceMonitor %s/%s is being deleted. Prometheus will not scrape controller metrics. Actuator will not be able to access optimized replicas metrics. Please recreate the ServiceMonitor.",
				namespace,
				name,
			)
		}

		// Don't trigger reconciliation - ServiceMonitor deletion doesn't affect optimization logic
		return nil
	}

	// For create/update events, no action needed
	// Don't trigger reconciliation - ServiceMonitor changes don't affect optimization logic
	return nil
>>>>>>> a86a826b
}<|MERGE_RESOLUTION|>--- conflicted
+++ resolved
@@ -28,12 +28,9 @@
 	corev1 "k8s.io/api/core/v1"
 	"k8s.io/apimachinery/pkg/apis/meta/v1/unstructured"
 	"k8s.io/apimachinery/pkg/runtime"
-<<<<<<< HEAD
 	"k8s.io/apimachinery/pkg/types"
-=======
 	"k8s.io/apimachinery/pkg/runtime/schema"
 	"k8s.io/client-go/tools/record"
->>>>>>> a86a826b
 	"sigs.k8s.io/controller-runtime/pkg/builder"
 	"sigs.k8s.io/controller-runtime/pkg/client"
 	"sigs.k8s.io/controller-runtime/pkg/event"
@@ -66,9 +63,6 @@
 // VariantAutoscalingReconciler reconciles a variantAutoscaling object
 type VariantAutoscalingReconciler struct {
 	client.Client
-<<<<<<< HEAD
-	Scheme  *runtime.Scheme
-=======
 	Scheme *runtime.Scheme
 	// Recorder emits Kubernetes events for observability. We keep it to follow Kubernetes
 	// controller best practices and provide visibility into critical issues (e.g., ServiceMonitor
@@ -76,7 +70,6 @@
 	// `kubectl get events` and can be monitored by cluster operators and external tooling.
 	Recorder record.EventRecorder
 
->>>>>>> a86a826b
 	PromAPI promv1.API
 }
 
@@ -624,11 +617,6 @@
 				return true
 			},
 			UpdateFunc: func(e event.UpdateEvent) bool {
-<<<<<<< HEAD
-				// Ignore status-only updates to prevent reconcile loops
-				// Only reconcile if generation changed (spec/metadata change)
-				return e.ObjectNew.GetGeneration() != e.ObjectOld.GetGeneration()
-=======
 				gvk := e.ObjectNew.GetObjectKind().GroupVersionKind()
 				// Allow Update events for ConfigMap (needed to trigger reconcile on config changes)
 				if gvk.Kind == "ConfigMap" && gvk.Group == "" {
@@ -650,7 +638,6 @@
 				// The controller reconciles all VariantAutoscaling resources periodically (every 60s by default),
 				// so individual resource update events would only cause unnecessary reconciles without benefit.
 				return false
->>>>>>> a86a826b
 			},
 			DeleteFunc: func(e event.DeleteEvent) bool {
 				gvk := e.Object.GetObjectKind().GroupVersionKind()
@@ -777,7 +764,6 @@
 	return interval, nil
 }
 
-<<<<<<< HEAD
 // isModelTunerEnabled checks if the experimental model tuner feature is enabled via ConfigMap
 func (r *VariantAutoscalingReconciler) isModelTunerEnabled(ctx context.Context) (bool, error) {
 	cm := corev1.ConfigMap{}
@@ -788,7 +774,8 @@
 
 	enabled := cm.Data["EXPERIMENTAL_MODEL_TUNER_ENABLED"]
 	return strings.EqualFold(enabled, "true"), nil
-=======
+}
+
 // handleServiceMonitorEvent handles events for the controller's own ServiceMonitor.
 // When ServiceMonitor is deleted, it logs an error and emits a Kubernetes event.
 // This ensures that administrators are aware when the ServiceMonitor that enables
@@ -834,5 +821,4 @@
 	// For create/update events, no action needed
 	// Don't trigger reconciliation - ServiceMonitor changes don't affect optimization logic
 	return nil
->>>>>>> a86a826b
 }