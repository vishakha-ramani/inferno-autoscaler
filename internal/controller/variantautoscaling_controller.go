--- conflicted
+++ resolved
@@ -296,10 +296,6 @@
 		return err
 	}
 
-<<<<<<< HEAD
-	promClient, err := api.NewClient(api.Config{
-		Address: "http://prometheus-operated.default.svc.cluster.local:9090",
-=======
 	// To run locally, set the environment variable to Prometheus base URL e.g. PROMETHEUS_BASE_URL=http://localhost:9090
 	prom_addr := os.Getenv("PROMETHEUS_BASE_URL")
 	if prom_addr == "" {
@@ -308,7 +304,6 @@
 	}
 	client, err := api.NewClient(api.Config{
 		Address: prom_addr,
->>>>>>> 7119fcd6
 	})
 	if err != nil {
 		return fmt.Errorf("failed to create prometheus client: %w", err)
