package v1alpha1

import (
	metav1 "k8s.io/apimachinery/pkg/apis/meta/v1"
)

// VariantAutoscalingSpec defines the desired state for autoscaling a model variant.
type VariantAutoscalingSpec struct {
	// ModelID specifies the unique identifier of the model to be autoscaled.
	// +kubebuilder:validation:MinLength=1
	// +kubebuilder:validation:Required
	ModelID string `json:"modelID"`
	//TODO: remove this
	// SLOClassRef references the ConfigMap key containing Service Level Objective (SLO) configuration.
	// +kubebuilder:validation:Optional
	SLOClassRef ConfigMapKeyRef `json:"sloClassRef"`

	// ModelProfile provides resource and performance characteristics for the model variant.
	// +kubebuilder:validation:Optional
	ModelProfile ModelProfile `json:"modelProfile"`

<<<<<<< HEAD
	// ActivateModelTuner indicates whether to use the experimental model tuner.
	// +optional
	ActivateModelTuner bool `json:"activateModelTuner,omitempty"`
=======
	// VariantCost specifies the cost per replica for this variant (used in capacity analysis).
	// +kubebuilder:validation:Optional
	// +kubebuilder:validation:Pattern=`^\d+(\.\d+)?$`
	// +kubebuilder:default="10.0"
	VariantCost string `json:"variantCost,omitempty"`
>>>>>>> a58b4a3a
}

// ConfigMapKeyRef references a specific key within a ConfigMap.
type ConfigMapKeyRef struct {
	// Name is the name of the ConfigMap.
	// +kubebuilder:validation:MinLength=1
	Name string `json:"name"`

	// Key is the key within the ConfigMap.
	// +kubebuilder:validation:MinLength=1
	Key string `json:"key"`
}

// ModelProfile provides resource and performance characteristics for the model variant.
type ModelProfile struct {
	// Accelerators is a list of accelerator profiles for the model variant.
	// +kubebuilder:validation:MinItems=1
	Accelerators []AcceleratorProfile `json:"accelerators"`
}

type PerfParms struct {
	// DecodeParms contains parameters for the decode phase (ITL calculation)
	// Expected keys: "alpha", "beta" for equation: itl = alpha + beta * maxBatchSize
	// +kubebuilder:validation:MinProperties=1
	DecodeParms map[string]string `json:"decodeParms"`
	// PrefillParms contains parameters for the prefill phase (TTFT calculation)
	// Expected keys: "gamma", "delta" for equation: ttft = gamma + delta * tokens * maxBatchSize
	// +kubebuilder:validation:MinProperties=1
	PrefillParms map[string]string `json:"prefillParms"`
}

// AcceleratorProfile defines the configuration for an accelerator used in autoscaling.
// It specifies the type and count of accelerator, as well as parameters for scaling behavior.
type AcceleratorProfile struct {
	// Acc specifies the type or name of the accelerator (e.g., GPU type).
	// +kubebuilder:validation:MinLength=1
	Acc string `json:"acc"`

	// AccCount specifies the number of accelerator units to be used.
	// +kubebuilder:validation:Minimum=1
	AccCount int `json:"accCount"`

	// PerParms specifies the prefill and decode parameters for ttft and itl models
	// +kubebuilder:validation:Optional
	PerfParms PerfParms `json:"perfParms,omitempty"`

	// MaxBatchSize is the maximum batch size supported by the accelerator.
	// +kubebuilder:validation:Minimum=1
	MaxBatchSize int `json:"maxBatchSize"`
}

// VariantAutoscalingStatus represents the current status of autoscaling for a variant,
// including the current allocation, desired optimized allocation, and actuation status.
type VariantAutoscalingStatus struct {
	// CurrentAlloc specifies the current resource allocation for the variant.
	// +kubebuilder:validation:Optional
	CurrentAlloc Allocation `json:"currentAlloc,omitempty"`

	// DesiredOptimizedAlloc indicates the target optimized allocation based on autoscaling logic.
	DesiredOptimizedAlloc OptimizedAlloc `json:"desiredOptimizedAlloc,omitempty"`

	// Actuation provides details about the actuation process and its current status.
	Actuation ActuationStatus `json:"actuation,omitempty"`

	// Conditions represent the latest available observations of the VariantAutoscaling's state
	// +kubebuilder:validation:Optional
	// +patchMergeKey=type
	// +patchStrategy=merge
	// +listType=map
	// +listMapKey=type
	Conditions []metav1.Condition `json:"conditions,omitempty" patchStrategy:"merge" patchMergeKey:"type"`

	// TunerPerfData specifies the tuned prefill and decode parameters of the model used by the queue analyzer.
	TunerPerfData TunerPerfData `json:"tunerPerfData,omitempty"`
}

// TunerPerfData captures data related to the status of the performance (queueing) model tuner for a variant.
// It is used as a persistent store of the model tuner state, keeping the model tuner stateless.
type TunerPerfData struct {
	// Model specifies the unique identifier of the model used in tuning.
	// +kubebuilder:validation:MinLength=1
	Model string `json:"model,omitempty"`

	// Accelerator is the type of accelerator used in tuning.
	// +kubebuilder:validation:MinLength=1
	Accelerator string `json:"accelerator,omitempty"`

	// UpdatedAt specifies the time last successful tuner update was performed.
	UpdatedAt metav1.Time `json:"updatedAt,omitempty"`

	// PerfParms specifies the TUNED prefill and decode parameters of the queueing model.
	// +kubebuilder:validation:Required
	PerfParms PerfParms `json:"perfParms,omitempty"`

	// Normalized Innovation Squared value of the tuner update.
	// NIS determines how accurately Kalman filter is able to predict the measurement.
	// +kubebuilder:validation:Pattern=`^\d+(\.\d+)?$`
	NIS string `json:"nis,omitempty"`

	// CovarianceMatrix contains the current covariance matrix of the tuned state.
	// It represents the uncertainty in the estimate.
	// +kubebuilder:validation:MinItems=4
	// +kubebuilder:validation:MaxItems=4
	CovarianceMatrix [][]string `json:"covarianceMatrix,omitempty"`
}

// Allocation describes the current resource allocation for a model variant.
type Allocation struct {
	// Accelerator is the type of accelerator currently allocated.
	// +kubebuilder:validation:MinLength=1
	Accelerator string `json:"accelerator"`

	// NumReplicas is the number of replicas currently allocated.
	// +kubebuilder:validation:Minimum=0
	NumReplicas int `json:"numReplicas"`

	// MaxBatch is the maximum batch size currently allocated.
	// +kubebuilder:validation:Minimum=0
	MaxBatch int `json:"maxBatch"`

	// VariantCost is the cost associated with the current variant allocation.
	// +kubebuilder:validation:Pattern=`^\d+(\.\d+)?$`
	VariantCost string `json:"variantCost"`

	// ITLAverage is the average inter token latency for the current allocation.
	// +kubebuilder:validation:Pattern=`^\d+(\.\d+)?$`
	ITLAverage string `json:"itlAverage"`

	// TTFTAverage is the average time to first token for the current allocation
	// +kubebuilder:validation:Pattern=`^\d+(\.\d+)?$`
	TTFTAverage string `json:"ttftAverage"`

	// Load describes the workload characteristics for the current allocation.
	Load LoadProfile `json:"load"`
}

// LoadProfile represents the configuration for workload characteristics,
// including the rate of incoming requests (ArrivalRate) and the average
// length of each request (AvgLength). Both fields are specified as strings
// to allow flexible input formats.
type LoadProfile struct {
	// ArrivalRate is the rate of incoming requests in inference server.
	ArrivalRate string `json:"arrivalRate"`

	// AvgInputTokens is the average number of input(prefill) tokens per request in inference server.
	AvgInputTokens string `json:"avgInputTokens"`

	// AvgOutputTokens is the average number of output(decode) tokens per request in inference server.
	AvgOutputTokens string `json:"avgOutputTokens"`
}

// OptimizedAlloc describes the target optimized allocation for a model variant.
type OptimizedAlloc struct {
	// LastRunTime is the timestamp of the last optimization run.
	LastRunTime metav1.Time `json:"lastRunTime,omitempty"`

	// Accelerator is the type of accelerator for the optimized allocation.
	// +kubebuilder:validation:MinLength=2
	Accelerator string `json:"accelerator"`

	// NumReplicas is the number of replicas for the optimized allocation.
	// +kubebuilder:validation:Minimum=0
	NumReplicas int `json:"numReplicas"`
}

// ActuationStatus provides details about the actuation process and its current status.
type ActuationStatus struct {
	// Applied indicates whether the actuation was successfully applied.
	Applied bool `json:"applied"`
}

// +kubebuilder:object:root=true
// +kubebuilder:subresource:status
// +kubebuilder:resource:shortName=va
// +kubebuilder:printcolumn:name="Model",type=string,JSONPath=".spec.modelID"
// +kubebuilder:printcolumn:name="Accelerator",type=string,JSONPath=".status.currentAlloc.accelerator"
// +kubebuilder:printcolumn:name="CurrentReplicas",type=integer,JSONPath=".status.currentAlloc.numReplicas"
// +kubebuilder:printcolumn:name="Optimized",type=string,JSONPath=".status.desiredOptimizedAlloc.numReplicas"
// +kubebuilder:printcolumn:name="MetricsReady",type=string,JSONPath=".status.conditions[?(@.type=='MetricsAvailable')].status"
// +kubebuilder:printcolumn:name="Age",type=date,JSONPath=".metadata.creationTimestamp"

// VariantAutoscaling is the Schema for the variantautoscalings API.
// It represents the autoscaling configuration and status for a model variant.
type VariantAutoscaling struct {
	metav1.TypeMeta   `json:",inline"`
	metav1.ObjectMeta `json:"metadata,omitempty"`

	// Spec defines the desired state for autoscaling the model variant.
	Spec VariantAutoscalingSpec `json:"spec,omitempty"`

	// Status represents the current status of autoscaling for the model variant.
	Status VariantAutoscalingStatus `json:"status,omitempty"`
}

// VariantAutoscalingList contains a list of VariantAutoscaling resources.
// +kubebuilder:object:root=true
type VariantAutoscalingList struct {
	metav1.TypeMeta `json:",inline"`
	metav1.ListMeta `json:"metadata,omitempty"`

	// Items is the list of VariantAutoscaling resources.
	Items []VariantAutoscaling `json:"items"`
}

func init() {
	SchemeBuilder.Register(&VariantAutoscaling{}, &VariantAutoscalingList{})
}

// Condition Types for VariantAutoscaling
const (
	// TypeMetricsAvailable indicates whether vLLM metrics are available from Prometheus
	TypeMetricsAvailable = "MetricsAvailable"
	// TypeOptimizationReady indicates whether the optimization engine can run successfully
	TypeOptimizationReady = "OptimizationReady"
)

// Condition Reasons for MetricsAvailable
const (
	// ReasonMetricsFound indicates vLLM metrics were successfully retrieved
	ReasonMetricsFound = "MetricsFound"
	// ReasonMetricsMissing indicates vLLM metrics are not available (likely ServiceMonitor issue)
	ReasonMetricsMissing = "MetricsMissing"
	// ReasonMetricsStale indicates metrics exist but are outdated
	ReasonMetricsStale = "MetricsStale"
	// ReasonPrometheusError indicates error querying Prometheus
	ReasonPrometheusError = "PrometheusError"
)

// Condition Reasons for OptimizationReady
const (
	// ReasonOptimizationSucceeded indicates optimization completed successfully
	ReasonOptimizationSucceeded = "OptimizationSucceeded"
	// ReasonOptimizationFailed indicates optimization failed
	ReasonOptimizationFailed = "OptimizationFailed"
	// ReasonMetricsUnavailable indicates optimization cannot run due to missing metrics
	ReasonMetricsUnavailable = "MetricsUnavailable"
	// ReasonInvalidConfiguration indicates VA has invalid configuration (e.g., missing ModelID)
	ReasonInvalidConfiguration = "InvalidConfiguration"
	// ReasonSkippedProcessing indicates VA was skipped during processing
	ReasonSkippedProcessing = "SkippedProcessing"
)<|MERGE_RESOLUTION|>--- conflicted
+++ resolved
@@ -19,17 +19,14 @@
 	// +kubebuilder:validation:Optional
 	ModelProfile ModelProfile `json:"modelProfile"`
 
-<<<<<<< HEAD
 	// ActivateModelTuner indicates whether to use the experimental model tuner.
 	// +optional
 	ActivateModelTuner bool `json:"activateModelTuner,omitempty"`
-=======
 	// VariantCost specifies the cost per replica for this variant (used in capacity analysis).
 	// +kubebuilder:validation:Optional
 	// +kubebuilder:validation:Pattern=`^\d+(\.\d+)?$`
 	// +kubebuilder:default="10.0"
 	VariantCost string `json:"variantCost,omitempty"`
->>>>>>> a58b4a3a
 }
 
 // ConfigMapKeyRef references a specific key within a ConfigMap.
