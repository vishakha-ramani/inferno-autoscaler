apiVersion: v1
kind: ConfigMap
metadata:
  name: variantautoscaling-config
  namespace: workload-variant-autoscaler-system
  labels:
    app.kubernetes.io/name: workload-variant-autoscaler
    app.kubernetes.io/managed-by: kustomize
data:
  # Prometheus configuration - REQUIRED: Set your Prometheus server URL
  # Examples:
  # - General: "https://prometheus:9090"
  # - OpenShift: "https://thanos-querier.openshift-monitoring.svc.cluster.local:9091"
  # - KIND cluster: "https://kube-prometheus-stack-prometheus.workload-variant-autoscaler-monitoring.svc.cluster.local:9090"
  PROMETHEUS_BASE_URL: "https://thanos-querier.openshift-monitoring.svc.cluster.local:9091"
  
  # TLS Configuration (TLS is always enabled for HTTPS-only support)
  # PROMETHEUS_TLS_INSECURE_SKIP_VERIFY: "true"  # Skip certificate verification (development/testing only)
  # PROMETHEUS_CA_CERT_PATH: "/path/to/ca.crt"   # CA certificate for server validation
  # PROMETHEUS_CLIENT_CERT_PATH: "/path/to/client.crt"  # Client certificate for mutual TLS
  # PROMETHEUS_CLIENT_KEY_PATH: "/path/to/client.key"   # Client private key for mutual TLS
  # PROMETHEUS_SERVER_NAME: "prometheus.example.com"    # Expected server name for SNI
  PROMETHEUS_TLS_INSECURE_SKIP_VERIFY: "true"
  
  # Authentication Configuration (BearerToken takes precedence over TokenPath)
  # PROMETHEUS_BEARER_TOKEN: "your-token-here"           # Direct bearer token (development/testing)
  # PROMETHEUS_TOKEN_PATH: "/path/to/token/file"        # Path to bearer token file (production with mounted secrets)
  
  # Optimization configuration
  GLOBAL_OPT_INTERVAL: "60s"

  # Option to scale variants to zero replicas (default: true)
  WVA_SCALE_TO_ZERO: "false"
<<<<<<< HEAD

  # Option to use experimental proactive scaling model (default: false)
  WVA_EXPERIMENTAL_PROACTIVE_MODEL: "false"
  
  # Experimental model tuner settings
  EXPERIMENTAL_MODEL_TUNER_ENABLED: "false"
  
  # Auto-guess initial state controls the fallback priority for parameter estimation when tuning is enabled
  # When true: prioritize metrics-based estimation
  # When false (default): prioritize spec parameters
  EXPERIMENTAL_AUTO_GUESS_INITIAL_STATE: "false"
=======
  # Option to use experimental hybrid optimization (default: "off")
  EXPERIMENTAL_HYBRID_OPTIMIZATION: "off"
>>>>>>> a58b4a3a
<|MERGE_RESOLUTION|>--- conflicted
+++ resolved
@@ -31,10 +31,6 @@
 
   # Option to scale variants to zero replicas (default: true)
   WVA_SCALE_TO_ZERO: "false"
-<<<<<<< HEAD
-
-  # Option to use experimental proactive scaling model (default: false)
-  WVA_EXPERIMENTAL_PROACTIVE_MODEL: "false"
   
   # Experimental model tuner settings
   EXPERIMENTAL_MODEL_TUNER_ENABLED: "false"
@@ -43,7 +39,6 @@
   # When true: prioritize metrics-based estimation
   # When false (default): prioritize spec parameters
   EXPERIMENTAL_AUTO_GUESS_INITIAL_STATE: "false"
-=======
+  
   # Option to use experimental hybrid optimization (default: "off")
-  EXPERIMENTAL_HYBRID_OPTIMIZATION: "off"
->>>>>>> a58b4a3a
+  EXPERIMENTAL_HYBRID_OPTIMIZATION: "off"