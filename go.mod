--- conflicted
+++ resolved
@@ -1,14 +1,6 @@
 module github.com/llm-d-incubation/workload-variant-autoscaler
 
-<<<<<<< HEAD
-go 1.23.2
-
-godebug default=go1.23
-
-toolchain go1.23.12
-=======
 go 1.24.0
->>>>>>> 9c6937fe
 
 require (
 	github.com/llm-inferno/kalman-filter v0.1.1
