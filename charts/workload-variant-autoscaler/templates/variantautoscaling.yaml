{{- if .Values.va.enabled }}
apiVersion: llmd.ai/v1alpha1
# Optimizing a variant, create only when the model is deployed and serving traffic
# this is for the collector the collect existing (previous) running metrics of the variant.
kind: VariantAutoscaling
metadata:
  # Unique name of the variant
  name: {{ printf "%s-decode" .Values.llmd.modelName }}
  namespace: {{ .Values.llmd.namespace }}
  labels:
    inference.optimization/acceleratorName: {{ .Values.va.accelerator }}
# This is essentially static input to the optimizer
spec:
  # OpenAI API compatible name of the model
  modelID: {{ .Values.llmd.modelID | quote }}
  {{- if .Values.wva.experimentalHybridOptimization }}
<<<<<<< HEAD
  # Add SLOs in configmap, add reference to this per model data
  # to avoid duplication and Move to ISOs when available
  sloClassRef:
    # Configmap name to load in the same namespace as optimizer object
    # we start with static (non-changing) ConfigMaps (for ease of implementation only)
    name: premium-slo
    # Key (modelID) present inside configmap
    key: opt-125m
  # Flag to indicate if the variant is being tuned
  activateModelTuner: {{ .Values.va.tuned }}
=======
>>>>>>> a72aa80d
  # Static profiled benchmarked data for a variant running on different accelerators
  modelProfile:
    accelerators:
      - acc: "H100"
        accCount: 1
        perfParms: 
          decodeParms:
            # Decode parameters for ITL equation: itl = alpha + beta * maxBatchSize
            alpha: "7.470"
            beta: "0.044"
          # Prefill parameters for TTFT equation: ttft = gamma + delta * tokens * maxBatchSize  
          prefillParms:
            gamma: "15.415"
            delta: "0.000337"
        maxBatchSize: 512
      - acc: "A100"
        accCount: 1
        perfParms: 
          decodeParms:
            # Decode parameters for ITL equation: itl = alpha + beta * maxBatchSize
            alpha: "20.58"
            beta: "0.41"
          # Prefill parameters for TTFT equation: ttft = gamma + delta * tokens * maxBatchSize  
          prefillParms:
            gamma: "5.2"
            delta: "0.1"
        maxBatchSize: 4
  {{- end}}
{{- end }}<|MERGE_RESOLUTION|>--- conflicted
+++ resolved
@@ -14,19 +14,10 @@
   # OpenAI API compatible name of the model
   modelID: {{ .Values.llmd.modelID | quote }}
   {{- if .Values.wva.experimentalHybridOptimization }}
-<<<<<<< HEAD
-  # Add SLOs in configmap, add reference to this per model data
-  # to avoid duplication and Move to ISOs when available
-  sloClassRef:
-    # Configmap name to load in the same namespace as optimizer object
-    # we start with static (non-changing) ConfigMaps (for ease of implementation only)
-    name: premium-slo
-    # Key (modelID) present inside configmap
-    key: opt-125m
-  # Flag to indicate if the variant is being tuned
+  
+  # Flag used to enable tuning for the VariantAutoscaling
   activateModelTuner: {{ .Values.va.tuned }}
-=======
->>>>>>> a72aa80d
+
   # Static profiled benchmarked data for a variant running on different accelerators
   modelProfile:
     accelerators:
